<!--
This markdown file contains code examples which can be compiled using tut. Switch to `project docs`, then do `tut`. Output is produced in `docs/`.
-->

# FS2: The Official Guide

This is the offical FS2 guide. It gives an overview of the library and its features and it's kept up to date with the code. If you spot a problem with this guide, a nonworking example, or simply have some suggested improvments, open a pull request! It's very much a WIP.

### Table of contents

* [Overview](#overview)
* [Building streams](#building-streams)
* [Chunking](#chunking)
* [Basic stream operations](#basic-stream-operations)
* [Error handling](#error-handling)
* [Resource acquisition](#resource-acquisition)
* [Exercises (stream building)](#exercises)
* [Statefully transforming streams](#statefully-transforming-streams)
* [Exercises (stream transforming)](#exercises-1)
* [Concurrency](#concurrency)
* [Exercises (concurrency)](#exercises-2)
* [Talking to the external world](#talking-to-the-external-world)
* [Learning more](#learning-more)
* [Appendix](#a1)

_Unless otherwise noted, the type `Stream` mentioned in this document refers to the type `fs2.Stream` and NOT `scala.collection.immutable.Stream`._

### Overview

The FS2 library has two major capabilites:

* The ability to _build_ arbitrarily complex streams, possibly with embedded effects.
* The ability to _transform_ one or more streams using a small but powerful set of operations

We'll consider each of these in this guide.

### Building streams

A `Stream[F,O]` (formerly `Process`) represents a discrete stream of `O` values which may request evaluation of `F` effects. We'll call `F` the _effect type_ and `O` the _output type_. Let's look at some examples:

```scala
scala> import fs2.Stream
import fs2.Stream

scala> val s0 = Stream.empty
s0: fs2.Stream[Nothing,Nothing] = Segment(Emit(Chunk()))

scala> val s1 = Stream.emit(1)
s1: fs2.Stream[Nothing,Int] = Segment(Emit(Chunk(1)))

scala> val s1a = Stream(1,2,3) // variadic
s1a: fs2.Stream[Nothing,Int] = Segment(Emit(Chunk(1, 2, 3)))

scala> val s1b = Stream.emits(List(1,2,3)) // accepts any Seq
s1b: fs2.Stream[Nothing,Int] = Segment(Emit(Chunk(1, 2, 3)))
```

The `s1` stream has the type `Stream[Nothing,Int]`. It's output type is of course `Int`, and its effect type is `Nothing`, which means it does not require evaluation of any effects to produce its output. Streams that don't use any effects are sometimes called _pure_ streams. You can convert a pure stream to a `List` or `Vector` using:

```scala
scala> s1.toList
res0: List[Int] = List(1)

scala> s1.toVector
res1: Vector[Int] = Vector(1)
```

Streams have lots of handy 'list-like' functions. Here's a very small sample:

```scala
scala> (Stream(1,2,3) ++ Stream(4,5)).toList
res2: List[Int] = List(1, 2, 3, 4, 5)

scala> Stream(1,2,3).map(_ + 1).toList
res3: List[Int] = List(2, 3, 4)

scala> Stream(1,2,3).filter(_ % 2 != 0).toList
res4: List[Int] = List(1, 3)

scala> Stream(1,2,3).fold(0)(_ + _).toList
res5: List[Int] = List(6)

scala> Stream(None,Some(2),Some(3)).collect { case Some(i) => i }.toList
res6: List[Int] = List(2, 3)

scala> Stream.range(0,5).intersperse(42).toList
res7: List[Int] = List(0, 42, 1, 42, 2, 42, 3, 42, 4)

scala> Stream(1,2,3).flatMap(i => Stream(i,i)).toList
res8: List[Int] = List(1, 1, 2, 2, 3, 3)

scala> Stream(1,2,3).repeat.take(9).toList
res9: List[Int] = List(1, 2, 3, 1, 2, 3, 1, 2, 3)
```

Of these, only `flatMap` and `++` are primitive, the rest are built using combinations of various other primitives. We'll take a look at how that works shortly.

So far, we've just looked at pure streams. FS2 streams can also include evaluation of effects:

```scala
import fs2.util.Task
// import fs2.util.Task

val eff = Stream.eval(Task.delay { println("TASK BEING RUN!!"); 1 + 1 })
// eff: fs2.Stream[fs2.util.Task,Int] = attemptEval(Task).flatMap(<function1>)
```

[`Task`](../core/src/main/scala/fs2/util/Task.scala) is an effect type we'll see a lot in these examples. Creating a `Task` has no side effects, and `Stream.eval` doesn't do anything at the time of creation, it's just a description of what needs to happen when the stream is eventually interpreted. Notice the type of `eff` is now `Stream[Task,Int]`.

The `eval` function works for any effect type, not just `Task`. FS2 does not care what effect type you use for your streams. You may use the included [`Task` type][Task] for effects or bring your own, just by implementing a few interfaces for your effect type ([`Catchable`][Catchable] and optionally [`Async`][Async] if you wish to use various concurrent operations discussed later). Here's the signature of `eval`:

```Scala
def eval[F[_],A](f: F[A]): Stream[F,A]
```

[Task]: ../core/src/main/scala/fs2/util/Task.scala
[Catchable]: ../core/src/main/scala/fs2/util/Catchable.scala
[Async]: ../core/src/main/scala/fs2/Async.scala

`eval` produces a stream that evaluates the given effect, then emits the result (notice that `F` is unconstrained). Any `Stream` formed using `eval` is called 'effectful' and can't be run using `toList` or `toVector`. If we try we'll get a compile error:

```scala
scala> eff.toList
<console>:16: error: value toList is not a member of fs2.Stream[fs2.util.Task,Int]
       eff.toList
           ^
```

Here's a complete example of running an effectful stream. We'll explain this in a minute:

```scala
scala> eff.runLog.run.unsafeRun
TASK BEING RUN!!
res11: Vector[Int] = Vector(2)
```

What's with the `.runLog.run.unsafeRun`? Let's break it down. The first `.runLog` is one of several methods available to 'run' (or perhaps 'compile') the stream to a single effect, the `Free` effect:

```scala
<<<<<<< HEAD
scala> val ra = eff.runLog
ra: fs2.util.Task[Vector[Int]] = Task

scala> val rb = eff.run // purely for effects
rb: fs2.util.Task[Unit] = Task

scala> val rc = eff.runFold(0)(_ + _) // run and accumulate some result
rc: fs2.util.Task[Int] = Task
```

Notice nothing has actually happened yet (our `println` hasn't been executed), we just have a `Task`. If we want to run this for its effects 'at the end of the universe', we can use one of the `unsafe*` methods on `Task`:

```scala
scala> ra.unsafeRun
TASK BEING RUN!!
res13: Vector[Int] = Vector(2)
=======
val eff = Stream.eval(Task.delay { println("TASK BEING RUN!!"); 1 + 1 })
// eff: fs2.Stream[fs2.util.Task,Int] = attemptEval(Task).flatMap(<function1>)

val ra = eff.runLog // gather all output into a Vector
// ra: fs2.util.Free[fs2.util.Task,Vector[Int]] = Bind(Bind(Pure(()),<function1>),<function1>)

val rb = eff.run // purely for effects
// rb: fs2.util.Free[fs2.util.Task,Unit] = Bind(Bind(Pure(()),<function1>),<function1>)

val rc = eff.runFold(0)(_ + _) // run and accumulate some result
// rc: fs2.util.Free[fs2.util.Task,Int] = Bind(Bind(Pure(()),<function1>),<function1>)
```

Notice these all return an `fs2.util.Free[Task,_]`. `Free` has various useful functions on it (for instance, we can translate to a different effect type), but most of the time we'll just want to run it using the `run` method:

```scala
ra.run
// res12: fs2.util.Task[Vector[Int]] = Task

rb.run
// res13: fs2.util.Task[Unit] = Task

rc.run
// res14: fs2.util.Task[Int] = Task
```

Calling `run` on `Free` requires an implicit `Catchable[Task]` in scope (or a `Catchable[F]` for whatever your effect type, `F`), and this is the only place any constraints are placed on your effect type (aside from use of asynchronous operations [we discuss later](#concurrency)). Calling `.run` on `Free` yields a single monolithic `Task` representing our entire stream program, but our effect still hasn't been run (our `println` still hasn't executed).

If we want to run this for its effects 'at the end of the universe', we can use one of the `unsafe*` methods on `Task`:

```scala
scala> // val eff = Stream.eval(Task.delay { println("TASK BEING RUN!!"); 1 + 1 })
     | // val ra = eff.runLog
     | ra.run.unsafeRun
TASK BEING RUN!!
res17: Vector[Int] = Vector(2)
>>>>>>> a5f8f705

scala> ra.unsafeRun
TASK BEING RUN!!
<<<<<<< HEAD
res14: Vector[Int] = Vector(2)
=======
res18: Vector[Int] = Vector(2)
>>>>>>> a5f8f705
```

Here we finally see the task is executed. As shown, rerunning the task executes the entire computation again; nothing is cached for you automatically.

### Chunking

FS2 streams are chunked internally for performance. You can construct an individual stream chunk using `Stream.chunk`, which accepts an `fs2.Chunk` and lots of functions in the library are chunk-aware and/or try to preserve 'chunkiness' when possible:

```scala
<<<<<<< HEAD
scala> Stream.eval(Task.now(23)).runLog.unsafeRun
res15: Vector[Int] = Vector(23)
=======
scala> import fs2.Chunk
import fs2.Chunk

scala> val s1c = Stream.chunk(Chunk.doubles(Array(1.0, 2.0, 3.0)))
s1c: fs2.Stream[Nothing,Double] = Segment(Emit(Chunk(1.0, 2.0, 3.0)))

scala> s1c.mapChunks {
     |   case ds : Chunk.Doubles => /* do things unboxed */ ds
     |   case ds => ds.map(_ + 1)
     | }
res19: fs2.Stream[Nothing,Double] = Segment(Emit(Chunk(1.0, 2.0, 3.0))).mapChunks(<function1>)
>>>>>>> a5f8f705
```

_Note:_ The `mapChunks` function is another library primitive. It's used to implement `map` and `filter`.

### Basic stream operations

Streams have a small but powerful set of operations, some of which we've seen already. The key operations are `++`, `map`, `flatMap`, `onError`, and `bracket`:

```scala
scala> val appendEx1 = Stream(1,2,3) ++ Stream.emit(42)
appendEx1: fs2.Stream[Nothing,Int] = append(Segment(Emit(Chunk(1, 2, 3))), Segment(Emit(Chunk(()))).flatMap(<function1>))

scala> val appendEx2 = Stream(1,2,3) ++ Stream.eval(Task.now(4))
appendEx2: fs2.Stream[fs2.util.Task,Int] = append(Segment(Emit(Chunk(1, 2, 3))), Segment(Emit(Chunk(()))).flatMap(<function1>))

scala> appendEx1.toVector
<<<<<<< HEAD
res16: Vector[Int] = Vector(1, 2, 3, 42)

scala> appendEx2.runLog.unsafeRun
res17: Vector[Int] = Vector(1, 2, 3, 4)

scala> appendEx1.map(_ + 1).toList
res18: List[Int] = List(2, 3, 4, 43)
=======
res20: Vector[Int] = Vector(1, 2, 3, 42)

scala> appendEx2.runLog.run.unsafeRun
res21: Vector[Int] = Vector(1, 2, 3, 4)

scala> appendEx1.map(_ + 1).toList
res22: List[Int] = List(2, 3, 4, 43)
>>>>>>> a5f8f705
```

The `flatMap` operation is the same idea as lists - it maps, then concatenates:

```scala
scala> appendEx1.flatMap(i => Stream.emits(List(i,i))).toList
<<<<<<< HEAD
res19: List[Int] = List(1, 1, 2, 2, 3, 3, 42, 42)
=======
res23: List[Int] = List(1, 1, 2, 2, 3, 3, 42, 42)
>>>>>>> a5f8f705
```

Regardless of how a `Stream` is built up, each operation takes constant time. So `p ++ p2` takes constant time, regardless of whether `p` is `Stream.emit(1)` or it's a huge stream with millions of elements and lots of embedded effects. Likewise with `p.flatMap(f)` and `onError`, which we'll see in a minute. The runtime of these operations do not depend on the structure of `p`.

### Error handling

A stream can raise errors, either explicitly, using `Stream.fail`, or implicitly via an exception in pure code or inside an effect passed to `eval`:

```scala
scala> val err = Stream.fail(new Exception("oh noes!"))
err: fs2.Stream[Nothing,Nothing] = Segment(Fail(java.lang.Exception: oh noes!))

scala> val err2 = Stream(1,2,3) ++ (throw new Exception("!@#$"))
err2: fs2.Stream[Nothing,Int] = append(Segment(Emit(Chunk(1, 2, 3))), Segment(Emit(Chunk(()))).flatMap(<function1>))

scala> val err3 = Stream.eval(Task.delay(throw new Exception("error in effect!!!")))
err3: fs2.Stream[fs2.util.Task,Nothing] = attemptEval(Task).flatMap(<function1>)
```

All these fail when running:

```scala
scala> try err.toList catch { case e: Exception => println(e) }
java.lang.Exception: oh noes!
<<<<<<< HEAD
res20: Any = ()
=======
res24: Any = ()
>>>>>>> a5f8f705
```

```scala
scala> try err2.toList catch { case e: Exception => println(e) }
java.lang.Exception: !@#$
<<<<<<< HEAD
res21: Any = ()
=======
res25: Any = ()
>>>>>>> a5f8f705
```

```scala
scala> try err3.run.unsafeRun catch { case e: Exception => println(e) }
java.lang.Exception: error in effect!!!
```

The `onError` method lets us catch any of these errors:

```scala
scala> err.onError { e => Stream.emit(e.getMessage) }.toList
<<<<<<< HEAD
res23: List[String] = List(oh noes!)
=======
res27: List[String] = List(oh noes!)
>>>>>>> a5f8f705
```

### Resource acquisition

If you have to acquire a resource and want to guarantee that some cleanup action is run if the resource is acquired, use the `bracket` function:

```scala
scala> val count = new java.util.concurrent.atomic.AtomicLong(0)
count: java.util.concurrent.atomic.AtomicLong = 0

scala> val acquire = Task.delay { println("incremented: " + count.incrementAndGet); () }
acquire: fs2.util.Task[Unit] = Task

scala> val release = Task.delay { println("decremented: " + count.decrementAndGet); () }
release: fs2.util.Task[Unit] = Task
```

```scala
scala> Stream.bracket(acquire)(_ => Stream(1,2,3) ++ err, _ => release).run.unsafeRun
incremented: 1
decremented: 0
java.lang.Exception: oh noes!
<<<<<<< HEAD
  ... 774 elided
=======
  ... 834 elided
>>>>>>> a5f8f705
```

The inner stream fails, but notice the `release` action is still run:

```scala
scala> count.get
<<<<<<< HEAD
res25: Long = 0
=======
res29: Long = 0
>>>>>>> a5f8f705
```

No matter how you transform an FS2 `Stream` or where any errors occur, the library guarantees that if the resource is acquired via a `bracket`, the release action associated with that `bracket` will be run. Here's the signature of `bracket`:

```Scala
def bracket[F[_],R,O](acquire: F[R])(use: R => Stream[F,O], release: R => F[Unit]): Stream[F,O]
```

FS2 guarantees _once and only once_ semantics for resource cleanup actions introduced by the `Stream.bracket` function.

For the full set of operations primitive operations on `Stream`, see the [`Streams` trait](../core/src/main/scala/fs2/Streams.scala), which the [`Stream` companion object](../core/src/main/scala/fs2/Stream.scala) implements. There are only 11 primitive operations, and we've already seen most of them above! Note that for clarity, the primitives in `Streams` are defined in a `trait` as standalone functions, but for convenience these same functions are exposed with infix syntax on the `Stream` type. So `Stream.onError(s)(h)` may be invoked as `s.onError(h)`, and so on.

### Exercises

Implement `repeat`, which repeats a stream indefinitely, `drain`, which strips all output from a stream, `eval_`, which runs an effect and ignores its output, and `attempt`, which catches any errors produced by a stream:

```scala
scala> Stream(1,0).repeat.take(6).toList
<<<<<<< HEAD
res26: List[Int] = List(1, 0, 1, 0, 1, 0)

scala> Stream(1,2,3).drain.toList
res27: List[Nothing] = List()
=======
res30: List[Int] = List(1, 0, 1, 0, 1, 0)

scala> Stream(1,2,3).drain.toList
res31: List[Nothing] = List()
>>>>>>> a5f8f705

scala> Stream.eval_(Task.delay(println("!!"))).runLog.unsafeRun
!!
<<<<<<< HEAD
res28: Vector[Nothing] = Vector()

scala> (Stream(1,2) ++ (throw new Exception("nooo!!!"))).attempt.toList
res29: List[Either[Throwable,Int]] = List(Right(1), Right(2), Left(java.lang.Exception: nooo!!!))
=======
res32: Vector[Nothing] = Vector()

scala> (Stream(1,2) ++ (throw new Exception("nooo!!!"))).attempt.toList
res33: List[Either[Throwable,Int]] = List(Right(1), Right(2), Left(java.lang.Exception: nooo!!!))
>>>>>>> a5f8f705
```

### Statefully transforming streams

We often wish to statefully transform one or more streams in some way, possibly evaluating effects as we do so. As a running example, consider taking just the first 5 elements of a `s: Stream[Task,Int]`. To produce a `Stream[Task,Int]` which takes just the first 5 elements of `s`, we need to repeadedly await (or pull) values from `s`, keeping track of the number of values seen so far and stopping as soon as we hit 5 elements. In more complex scenarios, we may want to evaluate additional effects as we pull from one or more streams.

Regardless of how complex the job, the `fs2.Pull` and `fs2.Stream.Handle` types can usually express it. `Handle[F,I]` represents a 'currently open' `Stream[F,I]`. We obtain one using `Stream.open`, or the method on `Stream`, `s.open`, which returns the `Handle` inside an effect type called `Pull`:

```Scala
// in fs2.Stream object
def open[F[_],I](s: Stream[F,I]): Pull[F,Nothing,Handle[F,I]]
```

The `trait Pull[+F[_],+O,+R]` represents a program that may pull values from one or more `Handle` values, write _output_ of type `O`, and return a _result_ of type `R`. It forms a monad in `R` and comes equipped with lots of other useful operations. See the [`Pulls` trait](../core/src/main/scala/fs2/Pulls.scala) for the full set of primitive operations on `Pull`.

Let's look at the core operation for implementing `take`. It's just a recursive function:

```scala
object Pull_ {
  import fs2._
  import fs2.Stream.Handle
  import fs2.Step._ // provides '#:' constructor, also called Step

  def take[F[_],O](n: Int)(h: Handle[F,O]): Pull[F,O,Nothing] =
    for {
      chunk #: h <- if (n <= 0) Pull.done else Pull.awaitLimit(n)(h)
      tl <- Pull.output(chunk) >> take(n - chunk.size)(h)
    } yield tl
}
// defined object Pull_

Stream(1,2,3,4).pure.pull(Pull_.take(2)).toList
<<<<<<< HEAD
// res30: List[Int] = List(1, 2)
=======
// res34: List[Int] = List(1, 2)
>>>>>>> a5f8f705
```

Let's break it down line by line:

```Scala
chunk #: h <- if (n <= 0) Pull.done else Pull.awaitLimit(n)(h)
```

There's a lot going on in this one line:

* If `n <= 0`, we're done, and stop pulling.
* Otherwise we have more values to `take`, so we `Pull.awaitLimit(n)(h)`, which returns a `Step[Chunk[A],Handle[F,I]]` (again, inside of the `Pull` effect).
* The `Pull.awaitLimit(n)(h)` reads from the handle but gives us a `Chunk[O]` with _no more than_ `n` elements. (We can also `h.await1` to read just a single element, `h.await` to read a single `Chunk` of however many are available, `Pull.awaitN(n)(h)` to obtain a `List[Chunk[A]]` totaling exactly `n` elements, and even `h.awaitAsync` and various other _asynchronous_ awaiting functions which we'll discuss in the [Concurrency](#concurrency) section.)
* Using the pattern `chunk #: h` (defined in `fs2.Step`), we destructure this `Step` to its `chunk: Chunk[O]` and its `h: Handle[F,O]`. This shadows the outer `h`, which is fine here since it isn't relevant anymore. (Note: nothing stops us from keeping the old `h` around and awaiting from it again if we like, though this isn't usually what we want since it will repeat all the effects of that await.)

Moving on, the `Pull.output(chunk)` writes the chunk we just read to the _output_ of the `Pull`. This binds the `O` type in our `Pull[F,O,R]` we are constructing:

```Scala
// in fs2.Pull object
def output[O](c: Chunk[O]): Pull[Nothing,O,Unit]
```

It returns a result of `Unit`, which we generally don't care about. The `p >> p2` operator is equivalent to `p flatMap { _ => p2 }`; it just runs `p` for its effects but ignores its result.

So this line is writing the chunk we read, ignoring the `Unit` result, then recusively calling `take` with the new `Handle`, `h`:

```Scala
      ...
      tl <- Pull.output(chunk) >> take(n - chunk.size)(h)
    } yield tl
```

For the recursive call, we update the state, subtracting the `chunk.size` elements we've seen. Easy!

To actually use a `Pull` to transform a `Stream`, we have to `run` it:

```scala
scala> val s2 = Stream(1,2,3,4).pure.pull(Pull_.take(2))
s2: fs2.Stream[fs2.Pure,Int] = evalScope(Scope(Bind(Eval(Snapshot),<function1>))).flatMap(<function1>)

scala> s2.toList
<<<<<<< HEAD
res31: List[Int] = List(1, 2)
=======
res35: List[Int] = List(1, 2)
>>>>>>> a5f8f705

scala> val s3 = Stream.pure(1,2,3,4).pull(Pull_.take(2)) // alternately
s3: fs2.Stream[fs2.Pure,Int] = evalScope(Scope(Bind(Eval(Snapshot),<function1>))).flatMap(<function1>)

scala> s3.toList
<<<<<<< HEAD
res32: List[Int] = List(1, 2)
=======
res36: List[Int] = List(1, 2)
>>>>>>> a5f8f705
```

_Note:_ The `.pure` converts a `Stream[Nothing,A]` to a `Stream[Pure,A]`. Scala will not infer `Nothing` for a type parameter, so using `Pure` as the effect provides better type inference in some cases.

The `pull` method on `Stream` just calls `open` then `run`. We could express the above as:

```scala
scala> Stream(1,2,3,4).pure.open.flatMap { Pull_.take(2) }.run
<<<<<<< HEAD
res33: fs2.Stream[[x]fs2.Pure[x],Int] = evalScope(Scope(Bind(Eval(Snapshot),<function1>))).flatMap(<function1>)
=======
res37: fs2.Stream[[x]fs2.Pure[x],Int] = evalScope(Scope(Bind(Eval(Snapshot),<function1>))).flatMap(<function1>)
>>>>>>> a5f8f705
```

FS2 takes care to guarantee that any resources allocated by the `Pull` are released when the `run` completes. Note again that _nothing happens_ when we call `.run` on a `Pull`, it is merely establishing a scope in which all resource allocations are tracked so that they may be appropriately freed.

There are lots of useful transformation functions in [`pipe`](../core/src/scala/main/fs2/pipe) and [`pipe2`](../core/src/main/fs2/pipe2) built using the `Pull` type, for example:

```scala
import fs2.{pipe, pipe2}
// import fs2.{pipe, pipe2}

val s = Stream.pure(1,2,3,4,5) // alternately Stream(...).pure
// s: fs2.Stream[fs2.Pure,Int] = Segment(Emit(Chunk(1, 2, 3, 4, 5)))

// all equivalent
pipe.take(2)(s).toList
<<<<<<< HEAD
// res35: List[Int] = List(1, 2)

s.through(pipe.take(2)).toList
// res36: List[Int] = List(1, 2)

s.take(2).toList
// res37: List[Int] = List(1, 2)
=======
// res39: List[Int] = List(1, 2)

s.through(pipe.take(2)).toList
// res40: List[Int] = List(1, 2)

s.take(2).toList
// res41: List[Int] = List(1, 2)
>>>>>>> a5f8f705

val ns = Stream.range(10,100,by=10)
// ns: fs2.Stream[Nothing,Int] = Segment(Emit(Chunk(()))).flatMap(<function1>)

// all equivalent
s.through2(ns)(pipe2.zip).toList
<<<<<<< HEAD
// res39: List[(Int, Int)] = List((1,10), (2,20), (3,30), (4,40), (5,50))

pipe2.zip(s, ns).toList
// res40: List[(Int, Int)] = List((1,10), (2,20), (3,30), (4,40), (5,50))

s.zip(ns).toList
// res41: List[(Int, Int)] = List((1,10), (2,20), (3,30), (4,40), (5,50))
=======
// res43: List[(Int, Int)] = List((1,10), (2,20), (3,30), (4,40), (5,50))

pipe2.zip(s, ns).toList
// res44: List[(Int, Int)] = List((1,10), (2,20), (3,30), (4,40), (5,50))

s.zip(ns).toList
// res45: List[(Int, Int)] = List((1,10), (2,20), (3,30), (4,40), (5,50))
>>>>>>> a5f8f705
```

### Exercises

Try implementing `takeWhile`, `intersperse`, and `scan`:

```scala
scala> Stream.range(0,100).takeWhile(_ < 7).toList
<<<<<<< HEAD
res42: List[Int] = List(0, 1, 2, 3, 4, 5, 6)

scala> Stream("Alice","Bob","Carol").intersperse("|").toList
res43: List[String] = List(Alice, |, Bob, |, Carol)

scala> Stream.range(1,10).scan(0)(_ + _).toList // running sum
res44: List[Int] = List(0, 1, 3, 6, 10, 15, 21, 28, 36, 45)
=======
res46: List[Int] = List(0, 1, 2, 3, 4, 5, 6)

scala> Stream("Alice","Bob","Carol").intersperse("|").toList
res47: List[String] = List(Alice, |, Bob, |, Carol)

scala> Stream.range(1,10).scan(0)(_ + _).toList // running sum
res48: List[Int] = List(0, 1, 3, 6, 10, 15, 21, 28, 36, 45)
>>>>>>> a5f8f705
```

### Concurrency

FS2 comes with lots of concurrent operations. The `merge` function runs two streams concurrently, combining their outputs. It halts when both inputs have halted:

```scala
scala> Stream(1,2,3).merge(Stream.eval(Task.delay { Thread.sleep(200); 4 })).runLog.unsafeRun
<console>:17: error: No implicit `Async[fs2.util.Task]` found.
Note that the implicit `Async[fs2.util.Task]` requires an implicit `fs2.util.Strategy` in scope.
       Stream(1,2,3).merge(Stream.eval(Task.delay { Thread.sleep(200); 4 })).runLog.unsafeRun
                          ^
```

Oop, we need an `fs2.Strategy` in implicit scope in order to get an `Async[Task]`. Let's add that:

```scala
scala> implicit val S = fs2.Strategy.fromFixedDaemonPool(8, threadName = "worker")
S: fs2.Strategy = Strategy

<<<<<<< HEAD
scala> Stream(1,2,3).merge(Stream.eval(Task.delay { Thread.sleep(200); 4 })).runLog.unsafeRun
res46: Vector[Int] = Vector(1, 2, 3, 4)
=======
scala> Stream(1,2,3).merge(Stream.eval(Task.delay { Thread.sleep(200); 4 })).runLog.run.unsafeRun
res50: Vector[Int] = Vector(1, 2, 3, 4)
>>>>>>> a5f8f705
```

The `merge` function is defined in [`pipe2`](../core/src/main/scala/fs2/pipe2), along with other useful concurrency functions, like `interrupt` (halts if the left branch produces `false`), `either` (like `merge` but returns an `Either`), `mergeHaltBoth` (halts if either branch halts), and others.

The function `concurrent.join` runs multiple streams concurrently. The signature is:

```Scala
// note Async[F] bound
def join[F[_]:Async,O](maxOpen: Int)(outer: Stream[F,Stream[F,O]]): Stream[F,O]
```

It flattens the nested stream, letting up to `maxOpen` inner streams run at a time. `s merge s2` could be implemented as `concurrent.join(2)(Stream(s,s2))`.

The `Async` bound on `F` is required anywhere concurrency is used in the library. As mentioned earlier, though FS2 provides the [`fs2.util.Task`][Task] type for convenience, and `Task` has an `Async`, users can bring their own effect types provided they also supply an `Async` instance.

If you examine the implementations of the above functions, you'll see a few primitive functions used. Let's look at those. First, `Stream.awaitAsync` requests the next step of a `Handle` asynchronously. Its signature is:

```Scala
type AsyncStep[F[_],A] = Async.Future[F, Pull[F, Nothing, Step[Chunk[A], Handle[F,A]]]]

def awaitAsync[F[_],A](h: Handle[F,A])(implicit F: Async[F]): Pull[F, Nothing, AsyncStep[F,A]]
```

A `Future[F,A]` represents a running computation that will eventually yield an `A`. A `Future[F,A]` has a method `.force`, of type `Pull[F,Nothing,A]` that can be used to block until the result is available. A `Future[F,A]` may be raced with another `Future` also---see the implementation of [`pipe2.merge`](../core/src/main/scala/fs2/pipe2).

In addition, there are a number of other concurrency primitives---asynchronous queues, signals, and semaphores. See the [`async` package object](../core/src/main/scala/fs2/async/async.scala) for more details. We'll make use of some of these in the next section when discussing how to talk to the external world.

### Exercises

Without looking at the implementations, try implementing `pipe2.interrupt` and `pipe2.mergeHaltBoth`:

```Scala
type Pipe2[F[_],-I,-I2,+O] = (Stream[F,I], Stream[F,I2]) => Stream[F,O]

/** Like `merge`, but halts as soon as _either_ branch halts. */
def mergeHaltBoth[F[_]:Async,O]: Pipe2[F,O,O,O] = (s1, s2) => ???

/**
 * Let through the `s2` branch as long as the `s1` branch is `false`,
 * listening asynchronously for the left branch to become `true`.
 * This halts as soon as either branch halts.
 */
def interrupt[F[_]:Async,I]: Pipe2[F,Boolean,I,I] = (s1, s2) => ???
```

### Talking to the external world

When talking to the external world, there are a few different situations you might encounter:

* [Functions which execute side effects _synchronously_](#synchronous-effects). These are the easiest to deal with.
* [Functions which execute effects _asynchronously_, and invoke a callback _once_](#asynchronous-effects-callbacks-invoked-once) when completed. Example: fetching 4MB from a file on disk might be a function that accepts a callback to be invoked when the bytes are available.
* [Functions which execute effects asynchronously, and invoke a callback _one or more times_](#asynchronous-effects-callbacks-invoked-multiple-times) as results become available. Example: a database API which asynchronously streams results of a query as they become available.

We'll consider each of these in turn.

#### Synchronous effects

These are easy to deal with. Just wrap these effects in a `Stream.eval`:

```scala
def destroyUniverse(): Unit = { println("BOOOOM!!!"); } // stub implementation
// destroyUniverse: ()Unit

val s = Stream.eval_(Task.delay { destroyUniverse() }) ++ Stream("...moving on")
// s: fs2.Stream[fs2.util.Task,String] = append(attemptEval(Task).flatMap(<function1>).flatMap(<function1>), Segment(Emit(Chunk(()))).flatMap(<function1>))

s.runLog.unsafeRun
// BOOOOM!!!
<<<<<<< HEAD
// res47: Vector[String] = Vector(...moving on)
=======
// res51: Vector[String] = Vector(...moving on)
>>>>>>> a5f8f705
```

The way you bring synchronous effects into your effect type may differ. [`Async.delay`](../core/src/main/scala/fs2/Async.scala) can be used for this generally, without committing to a particular effect:

```scala
import fs2.Async
// import fs2.Async

val T = implicitly[Async[Task]]
// T: fs2.Async[fs2.util.Task] = Async[Task]

val s = Stream.eval_(T.delay { destroyUniverse() }) ++ Stream("...moving on")
// s: fs2.Stream[fs2.util.Task,String] = append(attemptEval(Task).flatMap(<function1>).flatMap(<function1>), Segment(Emit(Chunk(()))).flatMap(<function1>))

s.runLog.unsafeRun
// BOOOOM!!!
<<<<<<< HEAD
// res48: Vector[String] = Vector(...moving on)
=======
// res52: Vector[String] = Vector(...moving on)
>>>>>>> a5f8f705
```

When using this approach, be sure the expression you pass to delay doesn't throw exceptions.

#### Asynchronous effects (callbacks invoked once)

Very often, you'll be dealing with an API like this:

```scala
trait Connection {
  def readBytes(onSuccess: Array[Byte] => Unit, onFailure: Throwable => Unit): Unit

  // or perhaps
  def readBytesE(onComplete: Either[Throwable,Array[Byte]] => Unit): Unit =
    readBytes(bs => onComplete(Right(bs)), e => onComplete(Left(e)))

  override def toString = "<connection>"
}
// defined trait Connection
```

That is, we provide a `Connection` with two callbacks (or a single callback that accepts an `Either`), and at some point later, the callback will be invoked _once_. The `Async` trait provides a handy function in these situations:

```Scala
trait Async[F[_]] {
  ...
  /**
   Create an `F[A]` from an asynchronous computation, which takes the form
   of a function with which we can register a callback. This can be used
   to translate from a callback-based API to a straightforward monadic
   version.
   */
  def async[A](register: (Either[Throwable,A] => Unit) => F[Unit]): F[A]
}
```

Here's a complete example:

```scala
val c = new Connection {
  def readBytes(onSuccess: Array[Byte] => Unit, onFailure: Throwable => Unit): Unit = {
    Thread.sleep(200)
    onSuccess(Array(0,1,2))
  }
}
// c: Connection = <connection>

// recall T: Async[Task]
val bytes = T.async[Array[Byte]] { (cb: Either[Throwable,Array[Byte]] => Unit) =>
  T.delay { c.readBytesE(cb) }
}
// bytes: fs2.util.Task[Array[Byte]] = Task

<<<<<<< HEAD
Stream.eval(bytes).map(_.toList).runLog.unsafeRun
// res50: Vector[List[Byte]] = Vector(List(0, 1, 2))
=======
Stream.eval(bytes).map(_.toList).runLog.run.unsafeRun
// res54: Vector[List[Byte]] = Vector(List(0, 1, 2))
>>>>>>> a5f8f705
```

Be sure to check out the [`fs2.io`](../io) package which has nice FS2 bindings to Java NIO libraries, using exactly this approach.

#### Asynchronous effects (callbacks invoked multiple times)

The nice thing about callback-y APIs that invoke their callbacks once is that throttling/back-pressure can be handled within FS2 itself. If you don't want more values, just don't read them, and they won't be produced! But sometimes you'll be dealing with a callback-y API which invokes callbacks you provide it _more than once_. Perhaps it's a streaming API of some sort and it invokes your callback whenever new data is available. In these cases, you can use an asynchronous queue to broker between the nice stream processing world of FS2 and the external API, and use whatever ad hoc mechanism that API provides for throttling of the producer.

_Note:_ Some of these APIs don't provide any means of throttling the producer, in which case you either have accept possibly unbounded memory usage (if the producer and consumer operate at very different rates), or use blocking concurrency primitives like `fs2.async.boundedQueue` or the the primitives in `java.util.concurrent`.

Let's look at a complete example:

```scala
import fs2.Async.Run
// import fs2.Async.Run

import fs2.async
// import fs2.async

type Row = List[String]
// defined type alias Row

trait CSVHandle {
  def withRows(cb: Either[Throwable,Row] => Unit): Unit
}
// defined trait CSVHandle

def rows[F[_]](h: CSVHandle)(implicit F: Async[F], R: Run[F]): Stream[F,Row] =
  for {
    q <- Stream.eval(async.unboundedQueue[F,Either[Throwable,Row]])
    _ <- Stream.suspend { h.withRows { e => R.unsafeRunEffects(q.enqueue1(e)); () }; Stream.emit(()) }
    row <- q.dequeue through pipe.rethrow
  } yield row
// rows: [F[_]](h: CSVHandle)(implicit F: fs2.Async[F], implicit R: fs2.Async.Run[F])fs2.Stream[F,Row]
```

See [`Queue`](../core/src/main/scala/fs2/async/mutable/Queue) for more useful methods. All asynchronous queues in FS2 track their size, which is handy for implementing size-based throttling of the producer.

### Learning more

Want to learn more?

* Worked examples: these present a nontrivial example of use of the library, possibly making use of lots of different library features.
  * [The README example](ReadmeExample.md)
  * More contributions welcome! Open a PR, following the style of one of the examples above. You can either start with a large block of code and break it down line by line, or work up to something more complicated using some smaller bits of code first.
* Detailed coverage of different modules in the library:
  * File I/O - _coming soon_
  * TCP networking - _help wanted_
  * UDP networking - _help wanted_
  * Contributions welcome! If you are familiar with one of the modules of the library and would like to contribute a more detailed guide for it, submit a PR.

Also feel free to come discuss and ask/answer questions in [the gitter channel](https://gitter.im/functional-streams-for-scala/fs2) and/or on StackOverflow using [the tag FS2](http://stackoverflow.com/tags/fs2).

### <a id="a1"></a> Appendix A1: Sane subtyping with better error messages

`Stream[F,O]` and `Pull[F,O,R]` are covariant in `F`, `O`, and `R`. This is important for usability and convenience, but covariance can often paper over what should really be type errors. Luckily, FS2 implements a trick to catch these situations. For instance:

```scala
scala> Stream.emit(1) ++ Stream.emit("hello")
<console>:21: error: Dubious upper bound Any inferred for Int; supply `RealSupertype.allow[Int,Any]` here explicitly if this is not due to a type error
       Stream.emit(1) ++ Stream.emit("hello")
                      ^
```

Informative! If you really want a dubious supertype like `Any`, `AnyRef`, `AnyVal`, `Product`, or `Serializable` to be inferred, just follow the instructions in the error message to supply a `RealSupertype` instance explicitly.

```scala
scala> import fs2.util.{RealSupertype, Sub1}
import fs2.util.{RealSupertype, Sub1}

scala> Stream.emit(1).++(Stream("hi"))(RealSupertype.allow[Int,Any], Sub1.sub1[Task])
<<<<<<< HEAD
res52: fs2.Stream[fs2.util.Task,Any] = append(Segment(Emit(Chunk(1))), Segment(Emit(Chunk(()))).flatMap(<function1>))
=======
res56: fs2.Stream[fs2.util.Task,Any] = append(Segment(Emit(Chunk(1))), Segment(Emit(Chunk(()))).flatMap(<function1>))
>>>>>>> a5f8f705
```

Ugly, as it should be.<|MERGE_RESOLUTION|>--- conflicted
+++ resolved
@@ -129,77 +129,67 @@
 Here's a complete example of running an effectful stream. We'll explain this in a minute:
 
 ```scala
-scala> eff.runLog.run.unsafeRun
+scala> eff.runLogFree.run.unsafeRun
 TASK BEING RUN!!
 res11: Vector[Int] = Vector(2)
 ```
 
-What's with the `.runLog.run.unsafeRun`? Let's break it down. The first `.runLog` is one of several methods available to 'run' (or perhaps 'compile') the stream to a single effect, the `Free` effect:
-
-```scala
-<<<<<<< HEAD
-scala> val ra = eff.runLog
-ra: fs2.util.Task[Vector[Int]] = Task
-
-scala> val rb = eff.run // purely for effects
-rb: fs2.util.Task[Unit] = Task
-
-scala> val rc = eff.runFold(0)(_ + _) // run and accumulate some result
-rc: fs2.util.Task[Int] = Task
-```
-
-Notice nothing has actually happened yet (our `println` hasn't been executed), we just have a `Task`. If we want to run this for its effects 'at the end of the universe', we can use one of the `unsafe*` methods on `Task`:
-
-```scala
+What's with the `.runLogFree.run.unsafeRun`? Let's break it down. The first `.runLogFree` is one of several methods available to 'run' (or perhaps 'compile') the stream to a single effect, the `Free` effect:
+
+```scala
+val eff = Stream.eval(Task.delay { println("TASK BEING RUN!!"); 1 + 1 })
+// eff: fs2.Stream[fs2.util.Task,Int] = attemptEval(Task).flatMap(<function1>)
+
+val ra = eff.runLogFree // gather all output into a Vector
+// ra: fs2.util.Free[fs2.util.Task,Vector[Int]] = Bind(Bind(Pure(()),<function1>),<function1>)
+
+val rb = eff.runFree // purely for effects
+// rb: fs2.util.Free[fs2.util.Task,Unit] = Bind(Bind(Pure(()),<function1>),<function1>)
+
+val rc = eff.runFoldFree(0)(_ + _) // run and accumulate some result
+// rc: fs2.util.Free[fs2.util.Task,Int] = Bind(Bind(Pure(()),<function1>),<function1>)
+```
+
+Notice these all return an `fs2.util.Free[Task,_]`. `Free` has various useful functions on it (for instance, we can translate to a different effect type), but most of the time we'll just want to run it using the `run` method:
+
+```scala
+ra.run
+// res12: fs2.util.Task[Vector[Int]] = Task
+
+rb.run
+// res13: fs2.util.Task[Unit] = Task
+
+rc.run
+// res14: fs2.util.Task[Int] = Task
+```
+
+Calling `run` on `Free` requires an implicit `Catchable[Task]` in scope (or a `Catchable[F]` for whatever your effect type, `F`), and this is the only place any constraints are placed on your effect type (aside from use of asynchronous operations [we discuss later](#concurrency)). Calling `.run` on `Free` yields a single monolithic `Task` representing our entire stream program, but our effect still hasn't been run (our `println` still hasn't executed).
+
+This is such a common operation that there's special syntax for converting a stream to a `Free` and then running that `Free`:
+
+```scala
+val ra = eff.runLog // gather all output into a Vector
+// ra: fs2.util.Task[Vector[Int]] = Task
+
+val rb = eff.run // purely for effects
+// rb: fs2.util.Task[Unit] = Task
+
+val rc = eff.runFold(0)(_ + _) // run and accumulate some result
+// rc: fs2.util.Task[Int] = Task
+```
+
+If we want to run this for its effects 'at the end of the universe', we can use one of the `unsafe*` methods on `Task`:
+
+```scala
+scala> // val eff = Stream.eval(Task.delay { println("TASK BEING RUN!!"); 1 + 1 })
+     | // val ra = eff.runLog
+     | ra.unsafeRun
+TASK BEING RUN!!
+res17: Vector[Int] = Vector(2)
+
 scala> ra.unsafeRun
 TASK BEING RUN!!
-res13: Vector[Int] = Vector(2)
-=======
-val eff = Stream.eval(Task.delay { println("TASK BEING RUN!!"); 1 + 1 })
-// eff: fs2.Stream[fs2.util.Task,Int] = attemptEval(Task).flatMap(<function1>)
-
-val ra = eff.runLog // gather all output into a Vector
-// ra: fs2.util.Free[fs2.util.Task,Vector[Int]] = Bind(Bind(Pure(()),<function1>),<function1>)
-
-val rb = eff.run // purely for effects
-// rb: fs2.util.Free[fs2.util.Task,Unit] = Bind(Bind(Pure(()),<function1>),<function1>)
-
-val rc = eff.runFold(0)(_ + _) // run and accumulate some result
-// rc: fs2.util.Free[fs2.util.Task,Int] = Bind(Bind(Pure(()),<function1>),<function1>)
-```
-
-Notice these all return an `fs2.util.Free[Task,_]`. `Free` has various useful functions on it (for instance, we can translate to a different effect type), but most of the time we'll just want to run it using the `run` method:
-
-```scala
-ra.run
-// res12: fs2.util.Task[Vector[Int]] = Task
-
-rb.run
-// res13: fs2.util.Task[Unit] = Task
-
-rc.run
-// res14: fs2.util.Task[Int] = Task
-```
-
-Calling `run` on `Free` requires an implicit `Catchable[Task]` in scope (or a `Catchable[F]` for whatever your effect type, `F`), and this is the only place any constraints are placed on your effect type (aside from use of asynchronous operations [we discuss later](#concurrency)). Calling `.run` on `Free` yields a single monolithic `Task` representing our entire stream program, but our effect still hasn't been run (our `println` still hasn't executed).
-
-If we want to run this for its effects 'at the end of the universe', we can use one of the `unsafe*` methods on `Task`:
-
-```scala
-scala> // val eff = Stream.eval(Task.delay { println("TASK BEING RUN!!"); 1 + 1 })
-     | // val ra = eff.runLog
-     | ra.run.unsafeRun
-TASK BEING RUN!!
-res17: Vector[Int] = Vector(2)
->>>>>>> a5f8f705
-
-scala> ra.unsafeRun
-TASK BEING RUN!!
-<<<<<<< HEAD
-res14: Vector[Int] = Vector(2)
-=======
 res18: Vector[Int] = Vector(2)
->>>>>>> a5f8f705
 ```
 
 Here we finally see the task is executed. As shown, rerunning the task executes the entire computation again; nothing is cached for you automatically.
@@ -209,10 +199,6 @@
 FS2 streams are chunked internally for performance. You can construct an individual stream chunk using `Stream.chunk`, which accepts an `fs2.Chunk` and lots of functions in the library are chunk-aware and/or try to preserve 'chunkiness' when possible:
 
 ```scala
-<<<<<<< HEAD
-scala> Stream.eval(Task.now(23)).runLog.unsafeRun
-res15: Vector[Int] = Vector(23)
-=======
 scala> import fs2.Chunk
 import fs2.Chunk
 
@@ -224,7 +210,6 @@
      |   case ds => ds.map(_ + 1)
      | }
 res19: fs2.Stream[Nothing,Double] = Segment(Emit(Chunk(1.0, 2.0, 3.0))).mapChunks(<function1>)
->>>>>>> a5f8f705
 ```
 
 _Note:_ The `mapChunks` function is another library primitive. It's used to implement `map` and `filter`.
@@ -241,34 +226,20 @@
 appendEx2: fs2.Stream[fs2.util.Task,Int] = append(Segment(Emit(Chunk(1, 2, 3))), Segment(Emit(Chunk(()))).flatMap(<function1>))
 
 scala> appendEx1.toVector
-<<<<<<< HEAD
-res16: Vector[Int] = Vector(1, 2, 3, 42)
+res20: Vector[Int] = Vector(1, 2, 3, 42)
 
 scala> appendEx2.runLog.unsafeRun
-res17: Vector[Int] = Vector(1, 2, 3, 4)
-
-scala> appendEx1.map(_ + 1).toList
-res18: List[Int] = List(2, 3, 4, 43)
-=======
-res20: Vector[Int] = Vector(1, 2, 3, 42)
-
-scala> appendEx2.runLog.run.unsafeRun
 res21: Vector[Int] = Vector(1, 2, 3, 4)
 
 scala> appendEx1.map(_ + 1).toList
 res22: List[Int] = List(2, 3, 4, 43)
->>>>>>> a5f8f705
 ```
 
 The `flatMap` operation is the same idea as lists - it maps, then concatenates:
 
 ```scala
 scala> appendEx1.flatMap(i => Stream.emits(List(i,i))).toList
-<<<<<<< HEAD
-res19: List[Int] = List(1, 1, 2, 2, 3, 3, 42, 42)
-=======
 res23: List[Int] = List(1, 1, 2, 2, 3, 3, 42, 42)
->>>>>>> a5f8f705
 ```
 
 Regardless of how a `Stream` is built up, each operation takes constant time. So `p ++ p2` takes constant time, regardless of whether `p` is `Stream.emit(1)` or it's a huge stream with millions of elements and lots of embedded effects. Likewise with `p.flatMap(f)` and `onError`, which we'll see in a minute. The runtime of these operations do not depend on the structure of `p`.
@@ -293,21 +264,13 @@
 ```scala
 scala> try err.toList catch { case e: Exception => println(e) }
 java.lang.Exception: oh noes!
-<<<<<<< HEAD
-res20: Any = ()
-=======
 res24: Any = ()
->>>>>>> a5f8f705
 ```
 
 ```scala
 scala> try err2.toList catch { case e: Exception => println(e) }
 java.lang.Exception: !@#$
-<<<<<<< HEAD
-res21: Any = ()
-=======
 res25: Any = ()
->>>>>>> a5f8f705
 ```
 
 ```scala
@@ -319,11 +282,7 @@
 
 ```scala
 scala> err.onError { e => Stream.emit(e.getMessage) }.toList
-<<<<<<< HEAD
-res23: List[String] = List(oh noes!)
-=======
 res27: List[String] = List(oh noes!)
->>>>>>> a5f8f705
 ```
 
 ### Resource acquisition
@@ -346,22 +305,14 @@
 incremented: 1
 decremented: 0
 java.lang.Exception: oh noes!
-<<<<<<< HEAD
-  ... 774 elided
-=======
-  ... 834 elided
->>>>>>> a5f8f705
+  ... 866 elided
 ```
 
 The inner stream fails, but notice the `release` action is still run:
 
 ```scala
 scala> count.get
-<<<<<<< HEAD
-res25: Long = 0
-=======
 res29: Long = 0
->>>>>>> a5f8f705
 ```
 
 No matter how you transform an FS2 `Stream` or where any errors occur, the library guarantees that if the resource is acquired via a `bracket`, the release action associated with that `bracket` will be run. Here's the signature of `bracket`:
@@ -380,31 +331,17 @@
 
 ```scala
 scala> Stream(1,0).repeat.take(6).toList
-<<<<<<< HEAD
-res26: List[Int] = List(1, 0, 1, 0, 1, 0)
-
-scala> Stream(1,2,3).drain.toList
-res27: List[Nothing] = List()
-=======
 res30: List[Int] = List(1, 0, 1, 0, 1, 0)
 
 scala> Stream(1,2,3).drain.toList
 res31: List[Nothing] = List()
->>>>>>> a5f8f705
 
 scala> Stream.eval_(Task.delay(println("!!"))).runLog.unsafeRun
 !!
-<<<<<<< HEAD
-res28: Vector[Nothing] = Vector()
-
-scala> (Stream(1,2) ++ (throw new Exception("nooo!!!"))).attempt.toList
-res29: List[Either[Throwable,Int]] = List(Right(1), Right(2), Left(java.lang.Exception: nooo!!!))
-=======
 res32: Vector[Nothing] = Vector()
 
 scala> (Stream(1,2) ++ (throw new Exception("nooo!!!"))).attempt.toList
 res33: List[Either[Throwable,Int]] = List(Right(1), Right(2), Left(java.lang.Exception: nooo!!!))
->>>>>>> a5f8f705
 ```
 
 ### Statefully transforming streams
@@ -437,11 +374,7 @@
 // defined object Pull_
 
 Stream(1,2,3,4).pure.pull(Pull_.take(2)).toList
-<<<<<<< HEAD
-// res30: List[Int] = List(1, 2)
-=======
 // res34: List[Int] = List(1, 2)
->>>>>>> a5f8f705
 ```
 
 Let's break it down line by line:
@@ -483,21 +416,13 @@
 s2: fs2.Stream[fs2.Pure,Int] = evalScope(Scope(Bind(Eval(Snapshot),<function1>))).flatMap(<function1>)
 
 scala> s2.toList
-<<<<<<< HEAD
-res31: List[Int] = List(1, 2)
-=======
 res35: List[Int] = List(1, 2)
->>>>>>> a5f8f705
 
 scala> val s3 = Stream.pure(1,2,3,4).pull(Pull_.take(2)) // alternately
 s3: fs2.Stream[fs2.Pure,Int] = evalScope(Scope(Bind(Eval(Snapshot),<function1>))).flatMap(<function1>)
 
 scala> s3.toList
-<<<<<<< HEAD
-res32: List[Int] = List(1, 2)
-=======
 res36: List[Int] = List(1, 2)
->>>>>>> a5f8f705
 ```
 
 _Note:_ The `.pure` converts a `Stream[Nothing,A]` to a `Stream[Pure,A]`. Scala will not infer `Nothing` for a type parameter, so using `Pure` as the effect provides better type inference in some cases.
@@ -506,11 +431,7 @@
 
 ```scala
 scala> Stream(1,2,3,4).pure.open.flatMap { Pull_.take(2) }.run
-<<<<<<< HEAD
-res33: fs2.Stream[[x]fs2.Pure[x],Int] = evalScope(Scope(Bind(Eval(Snapshot),<function1>))).flatMap(<function1>)
-=======
 res37: fs2.Stream[[x]fs2.Pure[x],Int] = evalScope(Scope(Bind(Eval(Snapshot),<function1>))).flatMap(<function1>)
->>>>>>> a5f8f705
 ```
 
 FS2 takes care to guarantee that any resources allocated by the `Pull` are released when the `run` completes. Note again that _nothing happens_ when we call `.run` on a `Pull`, it is merely establishing a scope in which all resource allocations are tracked so that they may be appropriately freed.
@@ -526,15 +447,6 @@
 
 // all equivalent
 pipe.take(2)(s).toList
-<<<<<<< HEAD
-// res35: List[Int] = List(1, 2)
-
-s.through(pipe.take(2)).toList
-// res36: List[Int] = List(1, 2)
-
-s.take(2).toList
-// res37: List[Int] = List(1, 2)
-=======
 // res39: List[Int] = List(1, 2)
 
 s.through(pipe.take(2)).toList
@@ -542,22 +454,12 @@
 
 s.take(2).toList
 // res41: List[Int] = List(1, 2)
->>>>>>> a5f8f705
 
 val ns = Stream.range(10,100,by=10)
 // ns: fs2.Stream[Nothing,Int] = Segment(Emit(Chunk(()))).flatMap(<function1>)
 
 // all equivalent
 s.through2(ns)(pipe2.zip).toList
-<<<<<<< HEAD
-// res39: List[(Int, Int)] = List((1,10), (2,20), (3,30), (4,40), (5,50))
-
-pipe2.zip(s, ns).toList
-// res40: List[(Int, Int)] = List((1,10), (2,20), (3,30), (4,40), (5,50))
-
-s.zip(ns).toList
-// res41: List[(Int, Int)] = List((1,10), (2,20), (3,30), (4,40), (5,50))
-=======
 // res43: List[(Int, Int)] = List((1,10), (2,20), (3,30), (4,40), (5,50))
 
 pipe2.zip(s, ns).toList
@@ -565,7 +467,6 @@
 
 s.zip(ns).toList
 // res45: List[(Int, Int)] = List((1,10), (2,20), (3,30), (4,40), (5,50))
->>>>>>> a5f8f705
 ```
 
 ### Exercises
@@ -574,15 +475,6 @@
 
 ```scala
 scala> Stream.range(0,100).takeWhile(_ < 7).toList
-<<<<<<< HEAD
-res42: List[Int] = List(0, 1, 2, 3, 4, 5, 6)
-
-scala> Stream("Alice","Bob","Carol").intersperse("|").toList
-res43: List[String] = List(Alice, |, Bob, |, Carol)
-
-scala> Stream.range(1,10).scan(0)(_ + _).toList // running sum
-res44: List[Int] = List(0, 1, 3, 6, 10, 15, 21, 28, 36, 45)
-=======
 res46: List[Int] = List(0, 1, 2, 3, 4, 5, 6)
 
 scala> Stream("Alice","Bob","Carol").intersperse("|").toList
@@ -590,7 +482,6 @@
 
 scala> Stream.range(1,10).scan(0)(_ + _).toList // running sum
 res48: List[Int] = List(0, 1, 3, 6, 10, 15, 21, 28, 36, 45)
->>>>>>> a5f8f705
 ```
 
 ### Concurrency
@@ -611,13 +502,8 @@
 scala> implicit val S = fs2.Strategy.fromFixedDaemonPool(8, threadName = "worker")
 S: fs2.Strategy = Strategy
 
-<<<<<<< HEAD
 scala> Stream(1,2,3).merge(Stream.eval(Task.delay { Thread.sleep(200); 4 })).runLog.unsafeRun
-res46: Vector[Int] = Vector(1, 2, 3, 4)
-=======
-scala> Stream(1,2,3).merge(Stream.eval(Task.delay { Thread.sleep(200); 4 })).runLog.run.unsafeRun
 res50: Vector[Int] = Vector(1, 2, 3, 4)
->>>>>>> a5f8f705
 ```
 
 The `merge` function is defined in [`pipe2`](../core/src/main/scala/fs2/pipe2), along with other useful concurrency functions, like `interrupt` (halts if the left branch produces `false`), `either` (like `merge` but returns an `Either`), `mergeHaltBoth` (halts if either branch halts), and others.
@@ -686,11 +572,7 @@
 
 s.runLog.unsafeRun
 // BOOOOM!!!
-<<<<<<< HEAD
-// res47: Vector[String] = Vector(...moving on)
-=======
 // res51: Vector[String] = Vector(...moving on)
->>>>>>> a5f8f705
 ```
 
 The way you bring synchronous effects into your effect type may differ. [`Async.delay`](../core/src/main/scala/fs2/Async.scala) can be used for this generally, without committing to a particular effect:
@@ -707,11 +589,7 @@
 
 s.runLog.unsafeRun
 // BOOOOM!!!
-<<<<<<< HEAD
-// res48: Vector[String] = Vector(...moving on)
-=======
 // res52: Vector[String] = Vector(...moving on)
->>>>>>> a5f8f705
 ```
 
 When using this approach, be sure the expression you pass to delay doesn't throw exceptions.
@@ -765,13 +643,8 @@
 }
 // bytes: fs2.util.Task[Array[Byte]] = Task
 
-<<<<<<< HEAD
 Stream.eval(bytes).map(_.toList).runLog.unsafeRun
-// res50: Vector[List[Byte]] = Vector(List(0, 1, 2))
-=======
-Stream.eval(bytes).map(_.toList).runLog.run.unsafeRun
 // res54: Vector[List[Byte]] = Vector(List(0, 1, 2))
->>>>>>> a5f8f705
 ```
 
 Be sure to check out the [`fs2.io`](../io) package which has nice FS2 bindings to Java NIO libraries, using exactly this approach.
@@ -843,11 +716,7 @@
 import fs2.util.{RealSupertype, Sub1}
 
 scala> Stream.emit(1).++(Stream("hi"))(RealSupertype.allow[Int,Any], Sub1.sub1[Task])
-<<<<<<< HEAD
-res52: fs2.Stream[fs2.util.Task,Any] = append(Segment(Emit(Chunk(1))), Segment(Emit(Chunk(()))).flatMap(<function1>))
-=======
 res56: fs2.Stream[fs2.util.Task,Any] = append(Segment(Emit(Chunk(1))), Segment(Emit(Chunk(()))).flatMap(<function1>))
->>>>>>> a5f8f705
 ```
 
 Ugly, as it should be.