--- conflicted
+++ resolved
@@ -2,11 +2,7 @@
 
 name := "scalaz-stream"
 
-<<<<<<< HEAD
-version := "0.4a"
-=======
-version := "0.4.1"
->>>>>>> 095b8ce6
+version := "0.4.1a"
 
 scalaVersion := "2.10.4"
 
