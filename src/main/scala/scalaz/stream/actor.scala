--- conflicted
+++ resolved
@@ -8,19 +8,21 @@
 
 trait actor {
 
-<<<<<<< HEAD
   /**
-   * Returns a `Process` stream that can be added to or halted
-   * asynchronously using the returned `Actor`. The output
-   * stream will terminate when the actor receives `QueueMsg.Close()`
-   * or `QueueMsg.Fail(e)`. The memory usage of the actor can
-   * grow unbounded if `QueueMsg.Enqueue` messages are sent to the
-   * actor faster than they are dequeued by whatever consumes the output `Process`.
+   * Returns a discrete `Process` stream that can be added to or
+   * halted asynchronously by sending the returned `Actor` messages.
+   * `message.queue.enqueue(a)` adds an element to the stream in FIFO order,
+   * `message.queue.close` terminates the stream, and
+   * `message.queue.fail(e)` terminates the stream with the given error.
    *
-   * Use the `QueueMsg.QueueSize` message to asynchronously check the
+   * Note that the memory usage of the actor can grow unbounded if
+   * `enqueue` messages are sent to the actor faster than
+   * they are dequeued by whatever consumes the output `Process`.
+   * Use the `message.queue.size` message to asynchronously check the
    * queue size and throttle whatever is feeding the actor messages.
    */
-  def queue[A](implicit S: Strategy): Task[(Actor[QueueMsg[A]], Process[Task, A])] = Task.delay {
+  def queue[A](implicit S: Strategy): (Actor[message.queue.Msg[A]], Process[Task, A]) = {
+    import message.queue._
     var q = Queue[A]()
     var n = 0 // size of q
     var listeners: Queue[(Throwable \/ A) => Unit] = Queue()
@@ -29,32 +31,11 @@
       terminal = Some(e)
       listeners.foreach(_(left(e)))
     }
-    val a: Actor[QueueMsg[A]] = Actor.actor {
+    val a: Actor[Msg[A]] = Actor.actor {
       case Close() =>
         releaseTheHorde(Process.End)
       case Fail(e) =>
         releaseTheHorde(e)
-=======
-  /** 
-   * Returns a discrete `Process` stream that can be added to or 
-   * halted asynchronously by sending the returned `Actor` messages.
-   * `message.queue.enqueue(a)` adds an element to the stream in FIFO order, 
-   * `message.queue.close` terminates the stream, and 
-   * `message.queue.fail(e)` terminates the stream with the given error. 
-   * 
-   * Note that the memory usage of the actor can grow unbounded if 
-   * `enqueue` messages are sent to the actor faster than 
-   * they are dequeued by whatever consumes the output `Process`.
-   * Use the `message.queue.size` message to asynchronously check the
-   * queue size and throttle whatever is feeding the actor messages.
-   */
-  def queue[A](implicit S: Strategy): (Actor[message.queue.Msg[A]], Process[Task, A]) = {
-    import message.queue._
-    var q = Queue[Throwable \/ A]()
-    var n = 0 // size of q
-    var listeners: Queue[(Throwable \/ A) => Unit] = Queue()
-    val a: Actor[Msg[A]] = Actor.actor {
->>>>>>> f5bc3747
       case Enqueue(a) =>
         if (listeners.isEmpty) { q = q.enqueue(a); n += 1 }
         else {
@@ -71,10 +52,10 @@
           n -= 1
           cb(right(a))
         }
-      case Close() => 
-        q = Queue(-\/(Process.End)) 
+      case Close() =>
+        q = Queue(-\/(Process.End))
         n = 1
-      case Fail(e) => 
+      case Fail(e) =>
         q = Queue(-\/(e))
         n = 1
       case QueueSize(cb) => cb(n)
@@ -83,51 +64,51 @@
     (a, p)
   }
 
-  /** 
-   * Returns a continuous `Process` stream whose value can be set 
+  /**
+   * Returns a continuous `Process` stream whose value can be set
    * asynchronously using the returned `Actor`.
-   * 
+   *
    * `message.variable.set(a)` sets the value of the stream,
-   * `message.variable.close` terminates the stream, 
+   * `message.variable.close` terminates the stream,
    * `message.variable.fail(e)` terminates the stream with the given error, and
-   * `message.variable.onRead(cb)` registers the given action to be run when 
-   * the variable is first read. 
-   * 
-   * Note that the memory usage of the actor can grow unbounded if 
-   * `Msg.Enqueue` messages are sent to the actor faster than 
+   * `message.variable.onRead(cb)` registers the given action to be run when
+   * the variable is first read.
+   *
+   * Note that the memory usage of the actor can grow unbounded if
+   * `Msg.Enqueue` messages are sent to the actor faster than
    * they are dequeued by whatever consumes the output `Process`.
    * Use the `Msg.QueueSize` message to asynchronously check the
    * queue size and throttle whatever is feeding the actor messages.
    */
   def variable[A](implicit S: Strategy): (Actor[message.variable.Msg[A]], Process[Task, A]) = {
     import message.variable._
-    var ref: Throwable \/ A = null 
+    var ref: Throwable \/ A = null
     var done = false
-    var listeners: Queue[(Throwable \/ A) => Unit] = null 
+    var listeners: Queue[(Throwable \/ A) => Unit] = null
     var onRead = () => { () }
-    val a: Actor[Msg[A]] = Actor.actor { a => 
+    val a: Actor[Msg[A]] = Actor.actor { a =>
       if (!done) a match {
         case Set(a) =>
           ref = \/-(a)
-          if (!(listeners eq null)) { 
+          if (!(listeners eq null)) {
             listeners.foreach { _(ref) }
             listeners = null
           }
-        case Get(cb) => 
-          if (ref eq null) { 
+        case Get(cb) =>
+          if (ref eq null) {
             if (listeners eq null) listeners = Queue()
             listeners = listeners.enqueue(cb)
             onRead()
           }
           else
             cb(ref)
-        case Close() => 
+        case Close() =>
           ref = -\/(Process.End)
           done = true
-        case Fail(e) => 
+        case Fail(e) =>
           ref = -\/(e)
           done = true
-        case OnRead(cb) => 
+        case OnRead(cb) =>
           val h = onRead
           onRead = () => { h(); cb() }
       }
@@ -146,44 +127,25 @@
 
 object message {
 
-<<<<<<< HEAD
-object QueueMsg {
-  case class Dequeue[A](callback: (Throwable \/ A) => Unit) extends QueueMsg[A]
-  case class Enqueue[A](a: A) extends QueueMsg[A]
-  case class Fail[A](error: Throwable) extends QueueMsg[A]
-  case class Close[A]() extends QueueMsg[A]
-  case class QueueSize[A](callback: Int => Unit) extends QueueMsg[A]
-=======
   object queue {
     trait Msg[A]
-    case class Dequeue[A](callback: (Throwable \/ A) => Unit) extends Msg[A] 
+    case class Dequeue[A](callback: (Throwable \/ A) => Unit) extends Msg[A]
     case class Enqueue[A](a: A) extends Msg[A]
     case class Fail[A](error: Throwable) extends Msg[A]
     case class Close[A]() extends Msg[A]
     case class QueueSize[A](callback: Int => Unit) extends Msg[A]
->>>>>>> f5bc3747
 
     def enqueue[A](a: A): Msg[A] =
       Enqueue(a)
 
-<<<<<<< HEAD
-  def dequeue[A](cb: A => Unit, onError: Throwable => Unit = t => ()): QueueMsg[A] =
-    Dequeue {
-      case -\/(e) => onError(e)
-      case \/-(a) => cb(a)
-    }
-
-  def close[A]: QueueMsg[A] = Close[A]()
-  def fail[A](err: Throwable): QueueMsg[A] = Fail(err)
-=======
-    def dequeue[A](cb: A => Unit, onError: Throwable => Unit = t => ()): Msg[A] = 
+    def dequeue[A](cb: A => Unit, onError: Throwable => Unit = t => ()): Msg[A] =
       Dequeue {
         case -\/(e) => onError(e)
         case \/-(a) => cb(a)
       }
 
     def size[A](cb: Int => Unit): Msg[A] = QueueSize(cb)
-    
+
     def close[A]: Msg[A] = Close[A]()
     def fail[A](err: Throwable): Msg[A] = Fail(err)
   }
@@ -196,11 +158,10 @@
     case class Fail[A](error: Throwable) extends Msg[A]
     case class OnRead[A](action: () => Unit) extends Msg[A]
 
-    def set[A](a: A): Msg[A] = Set(a) 
-    def get[A](callback: (Throwable \/ A) => Unit): Msg[A] = Get(callback) 
-    def onRead[A](action: () => Unit): Msg[A] = OnRead(action) 
+    def set[A](a: A): Msg[A] = Set(a)
+    def get[A](callback: (Throwable \/ A) => Unit): Msg[A] = Get(callback)
+    def onRead[A](action: () => Unit): Msg[A] = OnRead(action)
     def close[A]: Msg[A] = Close[A]()
     def fail[A](err: Throwable): Msg[A] = Fail(err)
   }
->>>>>>> f5bc3747
 }