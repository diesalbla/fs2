package scalaz.stream

import Cause._

import java.util.concurrent.atomic.{AtomicBoolean, AtomicReference}

import scala.annotation.tailrec
import scala.collection.SortedMap
import scala.concurrent.duration._
import scala.Function.const

import scalaz.stream.async.immutable.Signal
import scalaz.{\/-, Catchable, Functor, Monad, Monoid, Nondeterminism, \/, -\/, ~>}
import scalaz.\/._
import scalaz.concurrent.{Actor, Future, Strategy, Task}
import scalaz.stream.process1.Await1
import scalaz.syntax.monad._

/**
 * An effectful stream of `O` values. In between emitting values
 * a `Process` may request evaluation of `F` effects.
 * A `Process[Nothing,A]` is a pure `Process` with no effects.
 * A `Process[Task,A]` may have `Task` effects. A `Process`
 * halts due to some `Cause`, generally `End` (indicating normal
 * termination) or `Error(t)` for some `t: Throwable` indicating
 * abnormal termination due to some uncaught error.
 */
sealed trait Process[+F[_], +O]
  extends Process1Ops[F,O]
          with TeeOps[F,O] {

  import scalaz.stream.Process._
  import scalaz.stream.Util._

  /**
   * Generate a `Process` dynamically for each output of this `Process`, and
   * sequence these processes using `append`.
   */
  final def flatMap[F2[x] >: F[x], O2](f: O => Process[F2, O2]): Process[F2, O2] = {
    // Util.debug(s"FMAP $this")
    this match {
      case Halt(_) => this.asInstanceOf[Process[F2, O2]]
      case Emit(os) if os.isEmpty => this.asInstanceOf[Process[F2, O2]]
      case Emit(os) => os.tail.foldLeft(Try(f(os.head)))((p, n) => p ++ Try(f(n)))
      case aw@Await(_, _, _) => aw.extend(_ flatMap f)
      case ap@Append(p, n) => ap.extend(_ flatMap f)
    }
  }
  /** Transforms the output values of this `Process` using `f`. */
  final def map[O2](f: O => O2): Process[F, O2] =
    flatMap { o => emit(f(o))}

  /**
   * If this process halts due to `Cause.End`, runs `p2` after `this`.
   * Otherwise halts with whatever caused `this` to `Halt`.
   */
  final def append[F2[x] >: F[x], O2 >: O](p2: => Process[F2, O2]): Process[F2, O2] = {
    onHalt {
      case End => p2
      case cause => Halt(cause)
    }
  }

  /** Alias for `append` */
  final def ++[F2[x] >: F[x], O2 >: O](p2: => Process[F2, O2]): Process[F2, O2] = append(p2)

  /** Alias for `append` */
  final def fby[F2[x] >: F[x], O2 >: O](p2: => Process[F2, O2]): Process[F2, O2] = append(p2)

  /**
   * Run one step of an incremental traversal of this `Process`.
   * This function is mostly intended for internal use. As it allows
   * a `Process` to be observed and captured during its execution,
   * users are responsible for ensuring resource safety.
   */
  final def step: HaltOrStep[F, O] = {
    val empty: Emit[Nothing] = Emit(Nil)
    @tailrec
    def go(cur: Process[F,O], stack: Vector[Cause => Trampoline[Process[F,O]]], cnt: Int) : HaltOrStep[F,O] = {
      if (stack.nonEmpty) cur match {
        case Halt(End) if cnt <= 0  => Step(empty,Cont(stack))
        case Halt(cause) => go(Try(stack.head(cause).run), stack.tail, cnt - 1)
        case Emit(os) if os.isEmpty => Step(empty,Cont(stack))
        case emt@(Emit(os)) => Step(emt,Cont(stack))
        case awt@Await(_,_,_) => Step(awt,Cont(stack))
        case Append(h,st) => go(h, st fast_++ stack, cnt - 1)
      } else cur match {
        case hlt@Halt(cause) => hlt
        case emt@Emit(os) if os.isEmpty => halt0
        case emt@Emit(os) => Step(emt,Cont(Vector.empty))
        case awt@Await(_,_,_) => Step(awt,Cont(Vector.empty))
        case Append(h,st) => go(h,st, cnt - 1)
      }
    }
    go(this,Vector.empty, 10)   // *any* value >= 1 works here. higher values improve throughput but reduce concurrency and fairness. 10 is a totally wild guess

  }

  /**
   * `p.suspendStep` propagates exceptions to `p`.
   */
  final def suspendStep: Process0[HaltOrStep[F, O]] =
    halt onHalt {
      case End => emit(step)
      case early: EarlyCause => emit(injectCause(early).step)
    }

  /**
   * When this `Process` halts, call `f` to produce the next state.
   * Note that this function may be used to swallow or handle errors.
   */
  final def onHalt[F2[x] >: F[x], O2 >: O](f: Cause => Process[F2, O2]): Process[F2, O2] = {
     val next = (t: Cause) => Trampoline.delay(Try(f(t)))
     this match {
       case Append(h, stack)    => Append(h, stack :+ next)
       case emt@Emit(_)         => Append(emt, Vector(next))
       case awt@Await(_, _, _)  => Append(awt, Vector(next))
       case hlt@Halt(rsn)       => Append(hlt, Vector(next))
     }
  }


  //////////////////////////////////////////////////////////////////////////////////////
  //
  // Pipe and Tee
  //
  /////////////////////////////////////////////////////////////////////////////////////


  /**
   * Feed the output of this `Process` as input of `p1`. The implementation
   * will fuse the two processes, so this process will only generate
   * values as they are demanded by `p1`. If `p1` signals termination, `this`
   * is killed with same reason giving it an opportunity to cleanup.
   */
  final def pipe[O2](p1: Process1[O, O2]): Process[F, O2] =
    p1.suspendStep.flatMap({ s1 =>
      s1 match {
        case s@Step(awt1@Await1(rcv1), cont1) =>
          val nextP1 = s.toProcess
          this.step match {
            case Step(awt@Await(_, _, _), cont) => awt.extend(p => (p +: cont) pipe nextP1)
            case Step(Emit(os), cont)           => cont.continue pipe process1.feed(os)(nextP1)
            case hlt@Halt(End)                  => hlt pipe nextP1.disconnect(Kill).swallowKill
            case hlt@Halt(rsn: EarlyCause)      => hlt pipe nextP1.disconnect(rsn)
          }

        case Step(emt@Emit(os), cont)      =>
          // When the pipe is killed from the outside it is killed at the beginning or after emit.
          // This ensures that Kill from the outside is not swallowed.
          emt onHalt {
            case End => this.pipe(cont.continue)
            case early => this.pipe(Halt(early) +: cont).causedBy(early)
          }

        case Halt(rsn)           => this.kill onHalt { _ => Halt(rsn) }
      }
    })

  /** Operator alias for `pipe`. */
  final def |>[O2](p2: Process1[O, O2]): Process[F, O2] = pipe(p2)

  /**
   * Use a `Tee` to interleave or combine the outputs of `this` and
   * `p2`. This can be used for zipping, interleaving, and so forth.
   * Nothing requires that the `Tee` read elements from each
   * `Process` in lockstep. It could read fifty elements from one
   * side, then two elements from the other, then combine or
   * interleave these values in some way, etc.
   *
   * If at any point the `Tee` awaits on a side that has halted,
   * we gracefully kill off the other side, then halt.
   *
   * If at any point `t` terminates with cause `c`, both sides are killed, and
   * the resulting `Process` terminates with `c`.
   */
  final def tee[F2[x] >: F[x], O2, O3](p2: Process[F2, O2])(t: Tee[O, O2, O3]): Process[F2, O3] = {
    import scalaz.stream.tee.{AwaitL, AwaitR, disconnectL, disconnectR, feedL, feedR}
    t.suspendStep flatMap { ts =>
      ts match {
        case s@Step(AwaitL(_), contT) => this.step match {
          case Step(awt@Await(_, _, _), contL) => awt.extend { p => (p  +: contL).tee(p2)(s.toProcess) }
          case Step(Emit(os), contL)           => contL.continue.tee(p2)(feedL[O, O2, O3](os)(s.toProcess))
          case hlt@Halt(End)              => hlt.tee(p2)(disconnectL(Kill)(s.toProcess).swallowKill)
          case hlt@Halt(rsn: EarlyCause)  => hlt.tee(p2)(disconnectL(rsn)(s.toProcess))
        }

        case s@Step(AwaitR(_), contT) => p2.step match {
          case s2: Step[F2, O2]@unchecked =>
            (s2.head, s2.next) match {
              case (awt: Await[F2, Any, O2]@unchecked, contR) =>
                awt.extend { (p: Process[F2, O2]) => this.tee(p +: contR)(s.toProcess) }
              case (Emit(o2s), contR) =>
                this.tee(contR.continue.asInstanceOf[Process[F2,O2]])(feedR[O, O2, O3](o2s)(s.toProcess))
            }
          case hlt@Halt(End)              => this.tee(hlt)(disconnectR(Kill)(s.toProcess).swallowKill)
          case hlt@Halt(rsn : EarlyCause) => this.tee(hlt)(disconnectR(rsn)(s.toProcess))
        }

        case Step(emt@Emit(o3s), contT) =>
          // When the process is killed from the outside it is killed at the beginning or after emit.
          // This ensures that Kill from the outside isn't swallowed.
          emt onHalt {
            case End => this.tee(p2)(contT.continue)
            case early => this.tee(p2)(Halt(early) +: contT).causedBy(early)
          }

        case Halt(rsn)             => this.kill onHalt { _ => p2.kill onHalt { _ => Halt(rsn) } }
      }
    }
  }


  //////////////////////////////////////////////////////////////////////////////////////
  //
  // Alphabetically, Other combinators
  //
  /////////////////////////////////////////////////////////////////////////////////////

  /**
   * Catch exceptions produced by this `Process`, not including termination by `Continue`, `End`, `Kill`
   * and uses `f` to decide whether to resume a second process.
   */
  final def attempt[F2[x] >: F[x], O2](
    f: Throwable => Process[F2, O2] = (t: Throwable) => emit(t)
    ): Process[F2, O2 \/ O] =
    this.map(right) onHalt {
      case Error(t) => Try(f(t)).map(left)
      case rsn      => Halt(rsn)
    }

  /**
   * Attached `cause` when this Process terminates.  See `Cause.causedBy` for semantics.
   */
  final def causedBy(cause: Cause): Process[F, O] =
    cause.fold(this)(ec => this.onHalt(c => Halt(c.causedBy(ec))))

  /**
   * Used when a `Process1`, `Tee`, or `Wye` is terminated by awaiting
   * on a branch that is in the halted state or was killed. Such a process
   * is given the opportunity to emit any final values. All Awaits are
   * converted to terminate with `cause`
   */
  final def disconnect(cause: EarlyCause): Process0[O] =
    this.step match {
      case Step(emt@Emit(_), cont)     => emt +: cont.extend(_.disconnect(cause))
      case Step(awt@Await(_, rcv,_), cont) => suspend((Try(rcv(left(cause)).run) +: cont).disconnect(cause))
      case hlt@Halt(rsn)           => Halt(rsn)
    }

  /** Ignore all outputs of this `Process`. */
  final def drain: Process[F, Nothing] = flatMap(_ => halt)

  /**
   * Map over this `Process` to produce a stream of `F`-actions,
   * then evaluate these actions.
   */
  def evalMap[F2[x]>:F[x],O2](f: O => F2[O2]): Process[F2,O2] =
    map(f).eval

  /** Prepend a sequence of elements to the output of this `Process`. */
  def prepend[O2>:O](os:Seq[O2]) : Process[F,O2] = {
    if (os.nonEmpty) {
      emitAll(os) onHalt {
        case End               => this
        case cause: EarlyCause => this.step match {
          case Step(Await(_, rcv, _), cont) => Try(rcv(left(cause)).run) +: cont
          case Step(Emit(_), cont)       => Halt(cause) +: cont
          case Halt(rsn)             => Halt(rsn.causedBy(cause))
        }
      }
    } else this
  }

  /**
   * Map over this `Process` to produce a stream of `F`-actions,
   * then evaluate these actions in batches of `bufSize`, allowing
   * for nondeterminism in the evaluation order of each action in the
   * batch.
   */
  def gatherMap[F2[x]>:F[x],O2](bufSize: Int)(f: O => F2[O2])(
    implicit F: Nondeterminism[F2]): Process[F2,O2] =
     map(f).gather(bufSize)

  /**
   * Catch some of the exceptions generated by this `Process`, rethrowing any
   * not handled by the given `PartialFunction` and stripping out any values
   * emitted before the error.
   */
  def handle[F2[x]>:F[x],O2](f: PartialFunction[Throwable, Process[F2,O2]])(implicit F: Catchable[F2]): Process[F2, O2] =
    attempt(rsn => f.lift(rsn).getOrElse(fail(rsn)))
    .dropWhile(_.isRight)
    .map(_.fold(identity, _ => sys.error("unpossible")))

  /** Returns true, if this process is halted */
  final def isHalt: Boolean = this match {
    case Halt(_) => true
    case _ => false
  }

  /**
   * Skip the first part of the process and pretend that it ended with `early`.
   * The first part is the first `Halt` or the first `Emit` or request from the first `Await`.
   */
  private[stream] final def injectCause(early: EarlyCause): Process[F, O] = (this match {
    // Note: We cannot use `step` in the implementation since we want to inject `early` as soon as possible.
    // Eg. Let `q` be `halt ++ halt ++ ... ++ p`. `step` reduces `q` to `p` so if `injectCause` was implemented
    // by `step` then `q.injectCause` would be same as `p.injectCause`. But in our current implementation
    // `q.injectCause` behaves as `Halt(early) ++ halt ++ ... ++ p` which behaves as `Halt(early)`
    // (by the definition of `++` and the fact `early != End`).
    case Halt(rsn) => Halt(rsn.causedBy(early))
    case Emit(_) => Halt(early)
    case Await(_, rcv, _) => Try(rcv(left(early)).run)
    case Append(Halt(rsn), stack) => Append(Halt(rsn.causedBy(early)), stack)
    case Append(Emit(_), stack) => Append(Halt(early), stack)
    case Append(Await(_, rcv, _), stack) => Try(rcv(left(early)).run) +: Cont(stack)
  })

  /**
   * Causes this process to be terminated immediately with `Kill` cause,
   * giving chance for any cleanup actions to be run
   */
  final def kill: Process[F, Nothing] = injectCause(Kill).drain.causedBy(Kill)

  /**
   * Run `p2` after this `Process` completes normally, or in the event of an error.
   * This behaves almost identically to `append`, except that `p1 append p2` will
   * not run `p2` if `p1` halts with an `Error` or is killed. Any errors raised by
   * `this` are reraised after `p2` completes.
   *
   * Note that `p2` is made into a finalizer using `asFinalizer`, so we
   * can be assured it is run even when this `Process` is being killed
   * by a downstream consumer.
   */
  final def onComplete[F2[x] >: F[x], O2 >: O](p2: => Process[F2, O2]): Process[F2, O2] =
    this.onHalt { cause => p2.asFinalizer.causedBy(cause) }

  /**
   * Mostly internal use function. Ensures this `Process` is run even
   * when being `kill`-ed. Used to ensure resource safety in various
   * combinators.
   */
  final def asFinalizer: Process[F, O] = {
    def mkAwait[F[_], A, O](req: F[A], cln: A => Trampoline[Process[F,Nothing]])(rcv: EarlyCause \/ A => Trampoline[Process[F, O]]) = Await(req, rcv,cln)
    step match {
      case Step(e@Emit(_), cont) => e onHalt {
        case Kill => (halt +: cont).asFinalizer.causedBy(Kill)
        case cause => (Halt(cause) +: cont).asFinalizer
      }
      case Step(Await(req, rcv, cln), cont) => mkAwait(req, cln) {
        case -\/(Kill) => Trampoline.delay(Await(req, rcv, cln).asFinalizer.causedBy(Kill))
        case x => rcv(x).map(p => (p +: cont).asFinalizer)
      }
      case hlt@Halt(_) => hlt
    }
  }

  /**
   * If this `Process` completes with an error, call `f` to produce
   * the next state. `f` is responsible for reraising the error if that
   * is the desired behavior. Since this function is often used for attaching
   * resource deallocation logic, the result of `f` is made into a finalizer
   * using `asFinalizer`, so we can be assured it is run even when this `Process`
   * is being killed by a downstream consumer.
   */
  final def onFailure[F2[x] >: F[x], O2 >: O](f: Throwable => Process[F2, O2]): Process[F2, O2] =
    this.onHalt {
      case err@Error(rsn) => f(rsn).asFinalizer
      case other => Halt(other)
    }

  /**
   * Attach supplied process only if process has been killed.
   * Since this function is often used for attaching resource
   * deallocation logic, the result of `f` is made into a finalizer
   * using `asFinalizer`, so we can be assured it is run even when
   * this `Process` is being killed by a downstream consumer.
   */
  final def onKill[F2[x] >: F[x], O2 >: O](p: => Process[F2, O2]): Process[F2, O2] =
    this.onHalt {
      case Kill => p.asFinalizer
      case other => Halt(other)
    }

  /**
   * Like `attempt`, but accepts a partial function. Unhandled errors are rethrown.
   */
  def partialAttempt[F2[x]>:F[x],O2](f: PartialFunction[Throwable, Process[F2,O2]])
    (implicit F: Catchable[F2]): Process[F2, O2 \/ O] =
    attempt(err => f.lift(err).getOrElse(fail(err)))


  /**
   * Run this process until it halts, then run it again and again, as
   * long as no errors or `Kill` occur.
   */
  final def repeat: Process[F, O] = this.append(this.repeat)

  /**
   * For anly process terminating with `Kill`, this swallows the `Kill` and replaces it with `End` termination
   */
  final def swallowKill: Process[F,O] =
    this.onHalt {
      case Kill | End => halt
      case cause => Halt(cause)
    }

  /** Translate the request type from `F` to `G`, using the given polymorphic function. */
  def translate[G[_]](f: F ~> G): Process[G,O] =
    this.suspendStep.flatMap {
      case Step(Emit(os),cont) => emitAll(os) +: cont.extend(_.translate(f))
      case Step(Await(req,rcv,cln),cont) =>
        Await[G,Any,O](f(req), r => {
          Trampoline.suspend(rcv(r)).map(_ translate f)
        }, cln.andThen(_.map(_.translate(f)))) +: cont.extend(_.translate(f))
      case hlt@Halt(rsn) => hlt
    }

  /**
   * Remove any leading emitted values from this `Process`.
   */
  @tailrec
  final def trim: Process[F,O] =
    this.step match {
      case Step(Emit(_), cont) => cont.continue.trim
      case _ => this
    }


  /**
   * Removes all emitted elements from the front of this `Process`.
   * The second argument returned by this method is guaranteed to be
   * an `Await`, `Halt` or an `Append`-- if there are multiple `Emit'`s at the
   * front of this process, the sequences are concatenated together.
   *
   * If this `Process` does not begin with an `Emit`, returns the empty
   * sequence along with `this`.
   */
  final def unemit:(Seq[O],Process[F,O]) = {
    @tailrec
    def go(cur: Process[F, O], acc: Vector[O]): (Seq[O], Process[F, O]) = {
      cur.step match {
        case Step(Emit(os),cont) => go(cont.continue, acc fast_++ os)
        case Step(awt, cont) => (acc,awt +: cont)
        case Halt(rsn) => (acc,Halt(rsn))
      }
    }
    go(this, Vector())

  }




  ///////////////////////////////////////////
  //
  // Interpreters, runXXX
  //
  ///////////////////////////////////////////

  /**
   * Collect the outputs of this `Process[F,O]` into a Monoid `B`, given a `Monad[F]` in
   * which we can catch exceptions. This function is not tail recursive and
   * relies on the `Monad[F]` to ensure stack safety.
   */
  final def runFoldMap[F2[x] >: F[x], B](f: O => B)(implicit F: Monad[F2], C: Catchable[F2], B: Monoid[B]): F2[B] = {
    def go(cur: Process[F2, O], acc: B): F2[B] = {
      cur.step match {
        case s: Step[F2,O]@unchecked =>
          (s.head, s.next) match {
            case (Emit(os), cont) =>
              F.bind(F.point(os.foldLeft(acc)((b, o) => B.append(b, f(o))))) { nacc =>
                go(cont.continue.asInstanceOf[Process[F2,O]], nacc)
              }
            case (awt:Await[F2,Any,O]@unchecked, cont) =>
              F.bind(C.attempt(awt.req)) { r =>
                go((Try(awt.rcv(EarlyCause.fromTaskResult(r)).run) +: cont).asInstanceOf[Process[F2,O]]
                  , acc)
              }
          }
        case Halt(End) => F.point(acc)
        case Halt(Kill) => F.point(acc)
        case Halt(Error(rsn)) => C.fail(rsn)
      }
    }

    go(this, B.zero)
  }


  /**
   * Collect the outputs of this `Process[F,O]`, given a `Monad[F]` in
   * which we can catch exceptions. This function is not tail recursive and
   * relies on the `Monad[F]` to ensure stack safety.
   */
  final def runLog[F2[x] >: F[x], O2 >: O](implicit F: Monad[F2], C: Catchable[F2]): F2[IndexedSeq[O2]] = {
    F.map(runFoldMap[F2, Vector[O2]](Vector(_))(
      F, C,
      // workaround for performance bug in Vector ++
      Monoid.instance[Vector[O2]]((a, b) => a fast_++ b, Vector())
    ))(_.toIndexedSeq)
  }

  /** Run this `Process` solely for its final emitted value, if one exists. */
  final def runLast[F2[x] >: F[x], O2 >: O](implicit F: Monad[F2], C: Catchable[F2]): F2[Option[O2]] =
    F.map(this.last.runLog[F2,O2])(_.lastOption)

  /** Run this `Process` solely for its final emitted value, if one exists, using `o2` otherwise. */
  final def runLastOr[F2[x] >: F[x], O2 >: O](o2: => O2)(implicit F: Monad[F2], C: Catchable[F2]): F2[O2] =
    F.map(this.last.runLog[F2,O2])(_.lastOption.getOrElse(o2))

  /** Run this `Process`, purely for its effects. */
  final def run[F2[x] >: F[x]](implicit F: Monad[F2], C: Catchable[F2]): F2[Unit] =
    F.void(drain.runLog(F, C))

}


object Process extends ProcessInstances {


  import scalaz.stream.Util._

  //////////////////////////////////////////////////////////////////////////////////////
  //
  // Algebra
  //
  /////////////////////////////////////////////////////////////////////////////////////

  type Trampoline[+A] = scalaz.Free.Trampoline[A]
  val Trampoline = scalaz.Trampoline

  /**
   * Tags a state of process that has no appended tail, tha means can be Halt, Emit or Await
   */
  sealed trait HaltEmitOrAwait[+F[_], +O] extends Process[F, O]

  object HaltEmitOrAwait {

    def unapply[F[_], O](p: Process[F, O]): Option[HaltEmitOrAwait[F, O]] = p match {
      case emit: Emit[O@unchecked] => Some(emit)
      case halt: Halt => Some(halt)
      case aw: Await[F@unchecked, _, O@unchecked] => Some(aw)
      case _ => None
    }

  }

  /**
   * Marker trait representing process in Emit or Await state.
   * Is useful for more type safety.
   */
  sealed trait EmitOrAwait[+F[_], +O] extends Process[F, O]


  /**
   * The `Halt` constructor instructs the driver
   * that the last evaluation of Process completed with
   * supplied cause.
   */
  case class Halt(cause: Cause) extends HaltEmitOrAwait[Nothing, Nothing] with HaltOrStep[Nothing, Nothing]


  /**
   * The `Emit` constructor instructs the driver to emit
   * the given sequence of values to the output
   * and then halt execution with supplied reason.
   *
   * Instead calling this constructor directly, please use one
   * of the following helpers:
   *
   * Process.emit
   * Process.emitAll
   */
  case class Emit[+O](seq: Seq[O]) extends HaltEmitOrAwait[Nothing, O] with EmitOrAwait[Nothing, O]

  /**
   * The `Await` constructor instructs the driver to evaluate
   * `req`. If it returns successfully, `recv` is called with result on right side
   * to transition to the next state.
   *
   * In case the req terminates with failure the `Error(failure)` is passed on left side
   * giving chance for any fallback action.
   *
   * In case the process was killed before the request is evaluated `Kill` is passed on left side.
   * `Kill` is passed on left side as well as when the request is already in progress, but process was killed.
   *
   * Note that
   *
   * Instead of this constructor directly, please use:
   *
   * Process.await
   *
   */
  case class Await[+F[_], A, +O](
    req: F[A]
    , rcv: (EarlyCause \/ A) => Trampoline[Process[F, O]]
    , cleanup : A => Trampoline[Process[F,Nothing]]
    ) extends HaltEmitOrAwait[F, O] with EmitOrAwait[F, O] {
    /**
     * Helper to modify the result of `rcv` parameter of await stack-safely on trampoline.
     */
    def extend[F2[x] >: F[x], O2](f: Process[F, O] => Process[F2, O2]): Await[F2, A, O2] =
      Await[F2, A, O2](req, r => Trampoline.suspend(rcv(r)).map(f), cleanup)
  }


  /**
   * The `Append` constructor instructs the driver to continue with
   * evaluation of first step found in tail Vector.
   *
   * Instead of this constructor please use:
   *
   * Process.append
   */
  case class Append[+F[_], +O](
    head: HaltEmitOrAwait[F, O]
    , stack: Vector[Cause => Trampoline[Process[F, O]]]
    ) extends Process[F, O] {

    /**
     * Helper to modify the head and appended processes
     */
    def extend[F2[x] >: F[x], O2](f: Process[F, O] => Process[F2, O2]): Process[F2, O2] = {
      val ms = stack.map(n => (cause: Cause) => Trampoline.suspend(n(cause)).map(f))

      f(head) match {
        case HaltEmitOrAwait(p) => Append(p, ms)
        case app: Append[F2@unchecked, O2@unchecked] => Append(app.head, app.stack fast_++ ms)
      }

    }

  }

  /**
   * Marker trait representing next step of process or terminated process in `Halt`
   */
  sealed trait HaltOrStep[+F[_], +O]

  /**
   * Intermediate step of process.
   * Used to step within the process to define complex combinators.
   */
  case class Step[+F[_], +O](head: EmitOrAwait[F, O], next: Cont[F, O]) extends HaltOrStep[F, O] {
    def toProcess : Process[F,O] = Append(head.asInstanceOf[HaltEmitOrAwait[F,O]],next.stack)
  }

  /**
   * Continuation of the process. Represents process _stack_. Used in conjunction with `Step`.
   */
  case class Cont[+F[_], +O](stack: Vector[Cause => Trampoline[Process[F, O]]]) {

    /**
     * Prepends supplied process to this stack
     */
    def +:[F2[x] >: F[x], O2 >: O](p: Process[F2, O2]): Process[F2, O2] = prepend(p)

    /** alias for +: */
    def prepend[F2[x] >: F[x], O2 >: O](p: Process[F2, O2]): Process[F2, O2] = {
      if (stack.isEmpty) p
      else p match {
        case app: Append[F2@unchecked, O2@unchecked] => Append[F2, O2](app.head, app.stack fast_++ stack)
        case emt: Emit[O2@unchecked] => Append(emt, stack)
        case awt: Await[F2@unchecked, _, O2@unchecked] => Append(awt, stack)
        case hlt@Halt(_) => Append(hlt, stack)
      }
    }

    /**
     * Converts this stack to process, that is used
     * when following process with normal termination.
     */
    def continue: Process[F, O] = prepend(halt)

    /**
     * Applies transformation function `f` to all frames of this stack.
     */
    def extend[F2[_], O2](f: Process[F, O] => Process[F2, O2]): Cont[F2, O2] =
      Cont(stack.map(tf => (cause: Cause) => Trampoline.suspend(tf(cause).map(f))))


    /**
     * Returns true, when this continuation is empty, i.e. no more appends to process
     */
    def isEmpty : Boolean = stack.isEmpty

  }

  object Cont {
    /** empty continuation, that means evaluation is at end **/
    val empty:Cont[Nothing,Nothing] = Cont(Vector.empty)
  }


  ///////////////////////////////////////////////////////////////////////////////////////
  //
  // CONSTRUCTORS
  //
  //////////////////////////////////////////////////////////////////////////////////////

  /** Alias for emitAll */
  def apply[O](o: O*): Process0[O] = emitAll(o)

  /**
   * Await the given `F` request and use its result.
   * If you need to specify fallback, use `awaitOr`
   */
  def await[F[_], A, O](req: F[A], cln: A => Process[F, Nothing] = const(halt) _)(rcv: A => Process[F, O]): Process[F, O] =
    awaitOr(req)(Halt.apply, cln)(rcv)

  /**
   * Await a request, and if it fails, use `fb` to determine the next state.
   * Otherwise, use `rcv` to determine the next state.
   */
  def awaitOr[F[_], A, O](req: F[A])(fb: EarlyCause => Process[F, O], cln: A => Process[F, Nothing] = const(halt) _)(rcv: A => Process[F, O]): Process[F, O] = {
    Await(req,
      { (r: EarlyCause \/ A) => Trampoline.delay(Try(r.fold(ec => fb(ec), a => rcv(a) onComplete cln(a) ))) },
      { a: A => Trampoline.delay(cln(a)) })
  }

  /** The `Process1` which awaits a single input, emits it, then halts normally. */
  def await1[I]: Process1[I, I] =
    receive1(emit)

  /** `Writer` based version of `await1`. */
  def await1W[A]: Writer1[Nothing, A, A] =
    writer.liftO(Process.await1[A])

  /** Like `await1`, but consults `fb` when await fails to receive an `I` */
  def await1Or[I](fb: => Process1[I, I]): Process1[I, I] =
    receive1Or(fb)(emit)

  /** The `Wye` which request from both branches concurrently. */
  def awaitBoth[I, I2]: Wye[I, I2, ReceiveY[I, I2]] =
    await(Both[I, I2])(emit)

  /** `Writer` based version of `awaitBoth`. */
  def awaitBothW[I, I2]: WyeW[Nothing, I, I2, ReceiveY[I, I2]] =
    writer.liftO(Process.awaitBoth[I, I2])

  /** The `Tee` which requests from the left branch, emits this value, then halts. */
  def awaitL[I]: Tee[I, Any, I] =
    await(L[I])(emit)

  /** `Writer` based version of `awaitL`. */
  def awaitLW[I]: TeeW[Nothing, I, Any, I] =
    writer.liftO(Process.awaitL[I])

  /** The `Tee` which requests from the right branch, emits this value, then halts. */
  def awaitR[I2]: Tee[Any, I2, I2] =
    await(R[I2])(emit)

  /** `Writer` based version of `awaitR`. */
  def awaitRW[I2]: TeeW[Nothing, Any, I2, I2] =
    writer.liftO(Process.awaitR[I2])

  /**
   * The infinite `Process`, always emits `a`.
   * If for performance reasons it is good to emit `a` in chunks,
   * specify size of chunk by `chunkSize` parameter
   */
  def constant[A](a: A, chunkSize: Int = 1): Process0[A] = {
    lazy val go: Process0[A] =
      if (chunkSize.max(1) == 1) emit(a) ++ go
      else emitAll(List.fill(chunkSize)(a)) ++ go
    go
  }

  /** The `Process` which emits the single value given, then halts. */
  def emit[O](o: O): Process0[O] = Emit(Vector(o))

  /** The `Process` which emits the given sequence of values, then halts. */
  def emitAll[O](os: Seq[O]): Process0[O] = Emit(os)

  /** A `Writer` which emits one value to the output. */
  def emitO[O](o: O): Process0[Nothing \/ O] =
    emit(right(o))

  /** A `Writer` which writes the given value. */
  def emitW[W](s: W): Process0[W \/ Nothing] =
    emit(left(s))

  /** The `Process` which emits no values and halts immediately with the given exception. */
  def fail(rsn: Throwable): Process0[Nothing] = Halt(Error(rsn))

  /** A `Process` which emits `n` repetitions of `a`. */
  def fill[A](n: Int)(a: A, chunkSize: Int = 1): Process0[A] = {
    val chunkN = chunkSize max 1
    val chunk = emitAll(List.fill(chunkN)(a)) // we can reuse this for each step
    def go(m: Int): Process0[A] =
      if (m >= chunkN) chunk ++ go(m - chunkN)
      else if (m <= 0) halt
      else emitAll(List.fill(m)(a))
    go(n max 0)
  }

  /**
   * Produce a continuous stream from a discrete stream by using the
   * most recent value.
   */
  def forwardFill[A](p: Process[Task, A])(implicit S: Strategy): Process[Task, A] =
    async.toSignal(p).continuous

  /** `halt` but with precise type. */
  private[stream] val halt0: Halt = Halt(End)

  /** The `Process` which emits no values and signals normal termination. */
  val halt: Process0[Nothing] = halt0

  /** Alias for `halt`. */
  def empty[F[_],O]: Process[F, O] = halt

  /**
   * An infinite `Process` that repeatedly applies a given function
   * to a start value. `start` is the first value emitted, followed
   * by `f(start)`, then `f(f(start))`, and so on.
   */
  def iterate[A](start: A)(f: A => A): Process0[A] =
    emit(start) ++ iterate(f(start))(f)

  /**
   * Like [[iterate]], but takes an effectful function for producing
   * the next state. `start` is the first value emitted.
   */
  def iterateEval[F[_], A](start: A)(f: A => F[A]): Process[F, A] =
    emit(start) ++ await(f(start))(iterateEval(_)(f))

  /** Lazily produce the range `[start, stopExclusive)`. If you want to produce the sequence in one chunk, instead of lazily, use `emitAll(start until stopExclusive)`.  */
  def range(start: Int, stopExclusive: Int, by: Int = 1): Process0[Int] =
    unfold(start)(i => if (i < stopExclusive) Some((i, i + by)) else None)

  /**
   * Lazily produce a sequence of nonoverlapping ranges, where each range
   * contains `size` integers, assuming the upper bound is exclusive.
   * Example: `ranges(0, 1000, 10)` results in the pairs
   * `(0, 10), (10, 20), (20, 30) ... (990, 1000)`
   *
   * Note: The last emitted range may be truncated at `stopExclusive`. For
   * instance, `ranges(0,5,4)` results in `(0,4), (4,5)`.
   *
   * @throws IllegalArgumentException if `size` <= 0
   */
  def ranges(start: Int, stopExclusive: Int, size: Int): Process0[(Int, Int)] = {
    require(size > 0, "size must be > 0, was: " + size)
    unfold(start){
      lower =>
        if (lower < stopExclusive)
          Some((lower -> ((lower+size) min stopExclusive), lower+size))
        else
          None
    }
  }

  /**
   * The `Process1` which awaits a single input and passes it to `rcv` to
   * determine the next state.
   */
  def receive1[I, O](rcv: I => Process1[I, O]): Process1[I, O] =
    await(Get[I])(rcv)

  /** Like `receive1`, but consults `fb` when it fails to receive an input. */
  def receive1Or[I, O](fb: => Process1[I, O])(rcv: I => Process1[I, O]): Process1[I, O] =
    awaitOr(Get[I])((rsn: EarlyCause) => fb.causedBy(rsn))(rcv)

  /**
   * Delay running `p` until `awaken` becomes true for the first time.
   * The `awaken` process may be discrete.
   */
  def sleepUntil[F[_], A](awaken: Process[F, Boolean])(p: Process[F, A]): Process[F, A] =
    awaken.dropWhile(!_).once.flatMap(_ => p)

  /**
   * A supply of `Long` values, starting with `initial`.
   * Each read is guaranteed to return a value which is unique
   * across all threads reading from this `supply`.
   */
  def supply(initial: Long): Process[Task, Long] = {
    import java.util.concurrent.atomic.AtomicLong
    val l = new AtomicLong(initial)
    repeatEval { Task.delay { l.getAndIncrement }}
  }

  /** A `Writer` which writes the given value; alias for `emitW`. */
  def tell[S](s: S): Process0[S \/ Nothing] =
    emitW(s)

  /** Produce a (potentially infinite) source from an unfold. */
  def unfold[S, A](s0: S)(f: S => Option[(A, S)]): Process0[A] = {
    def go(s: S): Process0[A] =
      f(s) match {
        case Some((a, sn)) => emit(a) ++ go(sn)
        case None => halt
      }
    suspend(go(s0))
  }

  /** Like [[unfold]], but takes an effectful function. */
  def unfoldEval[F[_], S, A](s0: S)(f: S => F[Option[(A, S)]]): Process[F, A] = {
    def go(s: S): Process[F, A] =
      await(f(s)) {
        case Some((a, sn)) => emit(a) ++ go(sn)
        case None => halt
      }
    suspend(go(s0))
  }

  //////////////////////////////////////////////////////////////////////////////////////
  //
  // ENV, Tee, Wye et All
  //
  /////////////////////////////////////////////////////////////////////////////////////


  case class Env[-I, -I2]() {
    sealed trait Y[-X] {
      def tag: Int
      def fold[R](l: => R, r: => R, both: => R): R
    }
    sealed trait T[-X] extends Y[X]
    sealed trait Is[-X] extends T[X]
    case object Left extends Is[I] {
      def tag = 0
      def fold[R](l: => R, r: => R, both: => R): R = l
    }
    case object Right extends T[I2] {
      def tag = 1
      def fold[R](l: => R, r: => R, both: => R): R = r
    }
    case object Both extends Y[ReceiveY[I, I2]] {
      def tag = 2
      def fold[R](l: => R, r: => R, both: => R): R = both
    }
  }


  private val Left_  = Env[Any, Any]().Left
  private val Right_ = Env[Any, Any]().Right
  private val Both_  = Env[Any, Any]().Both

  def Get[I]: Env[I, Any]#Is[I] = Left_
  def L[I]: Env[I, Any]#Is[I] = Left_
  def R[I2]: Env[Any, I2]#T[I2] = Right_
  def Both[I, I2]: Env[I, I2]#Y[ReceiveY[I, I2]] = Both_


  //////////////////////////////////////////////////////////////////////////////////////
  //
  // SYNTAX
  //
  /////////////////////////////////////////////////////////////////////////////////////

  /** Adds syntax for `Channel`. */
  implicit def toChannelSyntax[F[_], I, O](self: Channel[F, I, O]): ChannelSyntax[F, I, O] =
    new ChannelSyntax(self)

  /** Adds syntax for `Process1`. */
  implicit def toProcess1Syntax[I, O](self: Process1[I, O]): Process1Syntax[I, O] =
    new Process1Syntax(self)

  /** Adds syntax for `Sink`. */
  implicit def toSinkSyntax[F[_], I](self: Sink[F, I]): SinkSyntax[F, I] =
    new SinkSyntax(self)

  /** Adds syntax for `Sink` that is specialized for Task. */
  implicit def toSinkTaskSyntax[F[_], I](self: Sink[Task, I]): SinkTaskSyntax[I] =
    new SinkTaskSyntax(self)

  /** Adds syntax for `Tee`. */
  implicit def toTeeSyntax[I, I2, O](self: Tee[I, I2, O]): TeeSyntax[I, I2, O] =
    new TeeSyntax(self)

  /** Adds syntax for `Writer`. */
  implicit def toWriterSyntax[F[_], W, O](self: Writer[F, W, O]): WriterSyntax[F, W, O] =
    new WriterSyntax(self)

  /** Adds syntax for `Writer` that is specialized for Task. */
  implicit def toWriterTaskSyntax[W, O](self: Writer[Task, W, O]): WriterTaskSyntax[W, O] =
    new WriterTaskSyntax(self)

  /** Adds syntax for `Wye`. */
  implicit def toWyeSyntax[I, I2, O](self: Wye[I, I2, O]): WyeSyntax[I, I2, O] =
    new WyeSyntax(self)


  implicit class ProcessSyntax[F[_],O](val self: Process[F,O]) extends AnyVal {
    /** Feed this `Process` through the given effectful `Channel`. */
    def through[F2[x]>:F[x],O2](f: Channel[F2,O,O2]): Process[F2,O2] =
        self.zipWith(f)((o,f) => f(o)).eval onHalt { _.asHalt }     // very gross; I don't like this, but not sure what to do

    /**
     * Feed this `Process` through the given effectful `Channel`, signaling
     * termination to `f` via `None`. Useful to allow `f` to flush any
     * buffered values to the output when it detects termination, see
     * [[scalaz.stream.io.bufferedChannel]] combinator.
     */
    def throughOption[F2[x]>:F[x],O2](f: Channel[F2,Option[O],O2]): Process[F2,O2] =
      self.terminated.through(f)

    /** Attaches `Sink` to this  `Process`  */
    def to[F2[x]>:F[x]](f: Sink[F2,O]): Process[F2,Unit] =
      through(f)

    /** Attach a `Sink` to the output of this `Process` but echo the original. */
    def observe[F2[x]>:F[x]](f: Sink[F2,O]): Process[F2,O] =
      self.zipWith(f)((o,f) => (o,f(o))).flatMap { case (orig,action) => emit(action).eval.drain ++ emit(orig) }

  }

  /**
   * Provides infix syntax for `eval: Process[F,F[O]] => Process[F,O]`
   */
  implicit class EvalProcess[F[_], O](val self: Process[F, F[O]]) extends AnyVal {

    /**
     * Evaluate the stream of `F` actions produced by this `Process`.
     * This sequences `F` actions strictly--the first `F` action will
     * be evaluated before work begins on producing the next `F`
     * action. To allow for concurrent evaluation, use `sequence`
     * or `gather`.
     */
    def eval: Process[F, O] = self flatMap { await(_)(emit) }

    /**
     * Read chunks of `bufSize` from input, then use `Nondeterminism.gatherUnordered`
     * to run all these actions to completion.
     */
    def gather(bufSize: Int)(implicit F: Nondeterminism[F]): Process[F,O] =
      self.pipe(process1.chunk(bufSize)).map(F.gatherUnordered).eval.flatMap(emitAll)

    /**
     * Read chunks of `bufSize` from input, then use `Nondeterminism.gather`
     * to run all these actions to completion and return elements in order.
     */
    def sequence(bufSize: Int)(implicit F: Nondeterminism[F]): Process[F,O] =
      self.pipe(process1.chunk(bufSize)).map(F.gather).eval.flatMap(emitAll)
  }

  /**
   * This class provides infix syntax specific to `Process0`.
   */
  implicit class Process0Syntax[O](val self: Process0[O]) extends AnyVal {

    /** Converts this `Process0` to a `Vector`. */
    def toVector: Vector[O] =
      self.unemit match {
        case (_, Halt(Error(rsn))) => throw rsn
        case (os, _) => os.toVector
      }

    /** Converts this `Process0` to an `IndexedSeq`. */
    def toIndexedSeq: IndexedSeq[O] = toVector

    /** Converts this `Process0` to a `List`. */
    def toList: List[O] = toVector.toList

    /** Converts this `Process0` to a `Seq`. */
    def toSeq: Seq[O] = toVector

    /** Converts this `Process0` to a `Stream`. */
    def toStream: Stream[O] = {
      def go(p: Process0[O]): Stream[O] =
        p.step match {
          case s: Step[Nothing, O] =>
            s.head match {
              case Emit(os) => os.toStream #::: go(s.next.continue)
              case _ => sys.error("impossible")
            }
          case Halt(Error(rsn)) => throw rsn
          case Halt(_) => Stream.empty
        }
      go(self)
    }

    /** Converts this `Process0` to a `Map`. */
    def toMap[K, V](implicit isKV: O <:< (K, V)): Map[K, V] = toVector.toMap(isKV)

    /** Converts this `Process0` to a `SortedMap`. */
    def toSortedMap[K, V](implicit isKV: O <:< (K, V), ord: Ordering[K]): SortedMap[K, V] =
      SortedMap(toVector.asInstanceOf[Seq[(K, V)]]: _*)

    def toSource: Process[Task, O] = self

    @deprecated("liftIO is deprecated in favor of toSource. It will be removed in a future release.", "0.7")
    def liftIO: Process[Task, O] = self
  }

  /**
   * Syntax for processes that have its effects wrapped in Task
   */
  implicit class SourceSyntax[O](val self: Process[Task, O])   extends WyeOps[O] {

    /** converts process to signal **/
    def toSignal(implicit S:Strategy):Signal[O] =
      async.toSignal(self)

    /**
     * Produce a continuous stream from a discrete stream by using the
     * most recent value.
     */
    def forwardFill(implicit S: Strategy): Process[Task, O] =
      self.toSignal.continuous

    /**
     * Returns result of channel evaluation tupled with
     * original value passed to channel.
     **/
    def observeThrough[O2](ch: Channel[Task, O, O2]): Process[Task, (O, O2)] = {
      val observerCh = ch map { f =>
        o: O => f(o) map { o2 => o -> o2 }
      }
      self through observerCh
    }

    /**
     * Asynchronous stepping of this Process. Note that this method is not resource safe unless
     * callback is called with _left_ side completed. In that case it is guaranteed that all cleanups
     * has been successfully completed.
     * User of this method is responsible for any cleanup actions to be performed by running the
     * next Process obtained on right side of callback.
     *
     * This method returns a function, that when applied, causes the running computation to be interrupted.
     * That is useful of process contains any asynchronous code, that may be left with incomplete callbacks.
     * If the evaluation of the process is interrupted, then the interruption is only active if the callback
     * was not completed before, otherwise interruption is no-op.
     *
     * There is chance, that cleanup code of intermediate `Await` will get called twice on interrupt, but
     * always at least once. The second cleanup invocation in that case may run on different thread, asynchronously.
     *
     * Please note that this method is *not* intended for external use!  It is the `Await` analogue of `step`, which
     * is also an internal-use function.
     *
     * @param cb  result of the asynchronous evaluation of the process. Note that, the callback is never called
     *            on the right side, if the sequence is empty.
     * @param S  Strategy to use when evaluating the process. Note that `Strategy.Sequential` may cause SOE.
     * @return   Function to interrupt the evaluation
     */
    protected[stream] final def stepAsync(cb: Cause \/ (Seq[O], Cont[Task,O]) => Unit)(implicit S: Strategy): EarlyCause => Unit = {
      val allSteps = Task delay {
        /*
         * Represents the running state of the computation.  If we're running, then the interrupt
         * function *for our current step* will be on the left.  If we have been interrupted, then
         * the cause for that interrupt will be on the right.  These state transitions are made
         * atomically, such that it is *impossible* for a task to be running, never interrupted and
         * to have this value be a right.  If the value is a right, then either no task is running
         * or the running task has received an interrupt.
         */
        val interrupted = new AtomicReference[(() => Unit) \/ EarlyCause](-\/({ () => () }))

        /*
         * Produces the evaluation for a single step.  Generally, this function will be
         * invoked only once and return immediately.  In the case of an `Await`, we must
         * descend recursively into the resultant child.  Generally speaking, the recursion
         * should be extremely shallow, since it is uncommon to have a chain of nested
         * awaits of any significant length (usually they are punctuated by an `Emit`).
         */
        def go(p: Process[Task, O]): Task[EarlyCause => Unit] = Task delay {
          p.step match {
            case Halt(cause) =>
              (Task delay { S { cb(-\/(cause)) } }) >> (Task now { _: EarlyCause => () })

            case Step(Emit(os), cont) =>
              (Task delay { S { cb(\/-((os, cont))) } }) >> (Task now { _: EarlyCause => () })

            case Step(awt: Await[Task, a, O], cont) => {
              val Await(req, rcv, cln) = awt

              case class PreStepAbort(c: EarlyCause) extends RuntimeException

              def unpack(msg: Option[Throwable \/ a]): Option[Process[Task, O]] = msg map { r => Try(rcv(EarlyCause fromTaskResult r).run) }

              // throws an exception if we're already interrupted (caught in preStep check)
              def checkInterrupt(int: => (() => Unit)): Task[Unit] = Task delay {
                interrupted.get() match {
                  case ptr @ -\/(int2) => {
                    if (interrupted.compareAndSet(ptr, -\/(int)))
                      Task now (())
                    else
                      checkInterrupt(int)
                  }

                  case \/-(c) => Task fail PreStepAbort(c)
                }
              } join

              Task delay {
                // will be true when we have "committed" to either a mid-step OR exceptional/completed
                val barrier = new AtomicBoolean(false)

                // detects what completion/interrupt case we're in and factors out race conditions
                def handle(
                    // interrupted before the task started running; task never ran!
                    preStep: EarlyCause => Unit,
                    // interrupted *during* the task run; task is probably still running
                    midStep: EarlyCause => Unit,
                    // task finished running, but we were *previously* interrupted
                    postStep: (Process[Task, Nothing], EarlyCause) => Unit,
                    // task finished with an error, but was not interrupted
                    exceptional: Throwable => Unit,
                    // task finished with a value, no errors, no interrupts
                    completed: Process[Task, O] => Unit)(result: Option[Throwable \/ a]): Unit = result match {

                  // interrupted via the `Task.fail` defined in `checkInterrupt`
                  case Some(-\/(PreStepAbort(cause: EarlyCause))) => preStep(cause)

                  case result => {
                    val inter = interrupted.get().toOption

                    assert(!inter.isEmpty || result.isDefined)

                    // interrupted via the callback mechanism, checked in `completeInterruptibly`
                    // always matches to a `None` (we don't have a value yet)
                    inter filter { _ => !result.isDefined } match {
                      case Some(cause) => {
                        if (barrier.compareAndSet(false, true)) {
                          midStep(cause)
                        } else {
                          // task already completed *successfully*, pretend we weren't interrupted at all
                          // our *next* step (which is already running) will get a pre-step interrupt
                          ()
                        }
                      }

                      case None => {
                        // completed the task, `interrupted.get()` is defined, and so we were interrupted post-completion
                        // always matches to a `Some` (we always have value)
                        val pc = for {
                          cause <- inter
                          either <- result
                        } yield {
                          either match {
                            case -\/(t) => ()       // I guess we just swallow the exception here? no idea what to do, since we don't have a handler for this case
                            case \/-(r) => postStep(Try(cln(r).run), cause)     // produce the preemption handler, given the resulting resource
                          }
                        }

                        pc match {
                          case Some(back) => back

                          case None => {
                            if (barrier.compareAndSet(false, true)) {
                              result match {
                                // nominally completed the task, but with an exception
                                case Some(-\/(t)) => exceptional(t)

                                case result => {
                                  // completed the task, no interrupts, no exceptions, good to go!
                                  unpack(result) match {
                                    case Some(head) => completed(head +: cont)

                                    case None => ???      // didn't match any condition; fail! (probably a double-None bug in completeInterruptibly)
                                  }
                                }
                              }
                            } else {
                              result match {
                                case Some(_) =>
                                  // we detected mid-step interrupt; this needs to transmute to post-step; loop back to the top!
                                  handle(preStep = preStep, midStep = midStep, postStep = postStep, exceptional = exceptional, completed = completed)(result)

                                case None => ???        // wtf?! (apparently we were called twice with None; bug in completeInterruptibly)
                              }
                            }
                          }
                        }
                      }
                    }
                  }
                }

                /*
                 * Start the task. per the `completeInterruptibly` invariants, the callback will be invoked exactly once
                 * unless interrupted in the final computation step, in which case it will be invoked twice: once with
                 * the interrupt signal and once with the final computed result (this case is detected by the `PostStep`)
                 * extractor.  Under all other circumstances, including interrupts, exceptions and natural completion, the
                 * callback will be invoked exactly once.
                 */
                lazy val interrupt: () => Unit = completeInterruptibly((checkInterrupt(interrupt) >> req).get)(handle(
                  preStep = { cause =>
                    // interrupted; now drain
                    (Try(rcv(-\/(cause)).run) +: cont).drain.run runAsync {
                      case -\/(t) => S { cb(-\/(Error(t) causedBy cause)) }
                      case \/-(_) => S { cb(-\/(cause)) }
                    }
                  },

                  midStep = { cause =>
                    // interrupted; now drain
                    (Try(rcv(-\/(cause)).run) +: cont).drain.run runAsync {
                      case -\/(t) => S { cb(-\/(Error(t) causedBy cause)) }
                      case \/-(_) => S { cb(-\/(cause)) }
                    }
                  },

                  postStep = { (inner, _) =>
                    inner.run runAsync { _ => () }      // invoke the cleanup
                  },

                  exceptional = { t =>
                    // we got an exception (not an interrupt!) and we need to drain everything
                    go(Try(rcv(-\/(Error(t))).run) +: cont) runAsync { _ => () }
                  },

                  completed = { continuation =>
                    go(continuation) runAsync { _ => () }
                  }
                ))

                interrupt     // please don't delete this!  highly mutable code within

                // interrupts the current step (may be a recursive child!) and sets `interrupted`
                def referencedInterrupt(cause: EarlyCause): Unit = {
                  interrupted.get() match {
                    case ptr @ -\/(int) => {
                      if (interrupted.compareAndSet(ptr, \/-(cause))) {
                        int()
                      } else {
                        referencedInterrupt(cause)
                      }
                    }

                    case \/-(_) => ()    // interrupted a second (or more) time; discard later causes and keep the first one
                  }
                }

                referencedInterrupt _
              }
            }
          }
        } join

        go _
      }

      allSteps flatMap { _(self) } run   // hey, we could totally return something sane here! what up?
    }

    /**
     * Analogous to Future#listenInterruptibly, but guarantees listener notification provided that the
     * body of any given computation step does not block indefinitely.  When the interrupt function is
     * invoked, the callback will be immediately invoked, either with an available completion value or
     * with None.  If the current step of the task ultimately completes with its *final* value (i.e.
     * the final step of the task is an Async and it starts before the interrupt and completes *afterwards*),
     * that value will be passed to the callback as a second return.  Thus, the callback will always be
     * invoked at least once, and may be invoked twice.  If it is invoked twice, the first callback
     * will always be None while the second will be Some.
     *
     *
     */
    private def completeInterruptibly[A](f: Future[A])(cb: Option[A] => Unit)(implicit S: Strategy): () => Unit = {
      import Future._

      val cancel = new AtomicBoolean(false)

      // `cb` is run exactly once or twice
      // Case A) `cb` is run with `None` followed by `Some` if we were cancelled but still obtained a value.
      // Case B) `cb` is run with just `Some` if it's never cancelled.
      // Case C) `cb` is run with just `None` if it's cancelled before a value is even attempted.
      // Case D) the same as case A, but in the opposite order, only in very rare cases
      lazy val actor: Actor[Option[Future[A]]] = new Actor[Option[Future[A]]]({
        // pure cases
        case Some(Suspend(thunk)) if !cancel.get() =>
          actor ! Some(thunk())

        case Some(BindSuspend(thunk, g)) if !cancel.get() =>
          actor ! Some(thunk() flatMap g)

        case Some(Now(a)) => S { cb(Some(a)) }

        case Some(Async(onFinish)) if !cancel.get() => {
          onFinish { a =>
            Trampoline delay { S { cb(Some(a)) } }
          }
        }

        case Some(BindAsync(onFinish, g)) if !cancel.get() => {
          onFinish { a =>
            if (!cancel.get()) {
              Trampoline delay { g(a) } map { r => actor ! Some(r) }
            } else {
              // here we drop `a` on the floor
              Trampoline done { () }  // `cb` already run with `None`
            }
          }
        }

        // fallthrough case where cancel.get() == true
        case Some(_) => ()  // `cb` already run with `None`

        case None => {
          cancel.set(true)  // the only place where `cancel` is set to `true`
          S { cb(None) }
        }
      })

      S { actor ! Some(f) }

      { () => actor ! None }
    }
  }

  //////////////////////////////////////////////////////////////////////////////////////
  //
  // SYNTAX Functions
  //
  /////////////////////////////////////////////////////////////////////////////////////

  /**
   * Alias for await(fo)(emit)
   */
  def eval[F[_], O](fo: F[O]): Process[F, O] = await(fo)(emit)

  /**
   * Evaluate an arbitrary effect once, purely for its effects,
   * ignoring its return value. This `Process` emits no values.
   */
  def eval_[F[_], O](f: F[O]): Process[F, Nothing] =
    eval(f).drain

  /** Prefix syntax for `p.repeat`. */
  def repeat[F[_], O](p: Process[F, O]): Process[F, O] = p.repeat


  /**
   * Evaluate an arbitrary effect in a `Process`. The resulting `Process` will emit values
   * until an error occurs.
   *
   */
<<<<<<< HEAD
  def repeatEval[F[_], O](f: F[O]): Process[F, O] =
    awaitOr(f)(_.asHalt)(o => emit(o)) ++ repeatEval(f)
=======
  def repeatEval[F[_], O](fo: F[O]): Process[F, O] = eval(fo).repeat
>>>>>>> a5eea210

  /**
   * Produce `p` lazily. Useful if producing the process involves allocation of
   * some local mutable resource we want to ensure is freshly allocated
   * for each consumer of `p`.
   *
   * Note that this implementation assures that:
   * {{{
   *    suspend(p).kill === suspend(p.kill)
   *    suspend(p).kill === p.kill
   *
   *    suspend(p).repeat === suspend(p.repeat)
   *    suspend(p).repeat ===  p.repeat
   *
   *    suspend(p).eval === suspend(p.eval)
   *    suspend(p).eval === p.eval
   *
   *    Halt(cause) ++ suspend(p) === Halt(cause) ++ p
   * }}}
   *
   */
  def suspend[F[_], O](p: => Process[F, O]): Process[F, O] =
    Append(halt0,Vector({
      case End => Trampoline.done(p)
      case early: EarlyCause => Trampoline.done(p.injectCause(early))
    }))
}
<|MERGE_RESOLUTION|>--- conflicted
+++ resolved
@@ -1426,12 +1426,7 @@
    * until an error occurs.
    *
    */
-<<<<<<< HEAD
-  def repeatEval[F[_], O](f: F[O]): Process[F, O] =
-    awaitOr(f)(_.asHalt)(o => emit(o)) ++ repeatEval(f)
-=======
   def repeatEval[F[_], O](fo: F[O]): Process[F, O] = eval(fo).repeat
->>>>>>> a5eea210
 
   /**
    * Produce `p` lazily. Useful if producing the process involves allocation of
