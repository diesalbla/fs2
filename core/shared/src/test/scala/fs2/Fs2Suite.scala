package fs2

import scala.concurrent.ExecutionContext

<<<<<<< HEAD
import cats.effect.{IO, Sync, SyncIO}
import cats.effect.unsafe.IORuntime
=======
import cats.effect.{ConcurrentEffect, IO, Sync}
>>>>>>> 36601777
import cats.implicits._
import munit.{CatsEffectSuite, Location, ScalaCheckEffectSuite}
import org.typelevel.discipline.Laws

abstract class Fs2Suite
    extends CatsEffectSuite
    with ScalaCheckEffectSuite
    with TestPlatform
    with Generators {

  override def scalaCheckTestParameters =
    super.scalaCheckTestParameters
      .withMinSuccessfulTests(if (isJVM) 25 else 5)
      .withWorkers(1)

  override def munitFlakyOK = true

<<<<<<< HEAD
  implicit val ioRuntime: IORuntime = IORuntime.global

  override def munitExecutionContext: ExecutionContext = ExecutionContext.global
=======
  override val munitExecutionContext: ExecutionContext = ExecutionContext.global

  // This is not normally necessary but Dotty requires it
  implicit val ioConcurrentEffect: ConcurrentEffect[IO] =
    IO.ioConcurrentEffect(munitContextShift)
>>>>>>> 36601777

  /** Provides various ways to make test assertions on an `F[A]`. */
  implicit class Asserting[F[_], A](private val self: F[A]) {

    /**
      * Asserts that the `F[A]` fails with an exception of type `E`.
      */
    def assertThrows[E <: Throwable](implicit
        F: Sync[F],
        ct: reflect.ClassTag[E],
        loc: Location
    ): F[Unit] =
      self.attempt.flatMap {
        case Left(_: E) => F.pure(())
        case Left(t) =>
          F.delay(
            fail(
              s"Expected an exception of type ${ct.runtimeClass.getName} but got an exception: $t"
            )
          )
        case Right(a) =>
          F.delay(
            fail(s"Expected an exception of type ${ct.runtimeClass.getName} but got a result: $a")
          )
      }
  }

  /** Returns a stream that has a 10% chance of failing with an error on each output value. */
  protected def spuriousFail[F[_]: RaiseThrowable, O](s: Stream[F, O]): Stream[F, O] =
    Stream.suspend {
      val counter = new java.util.concurrent.atomic.AtomicLong(0L)
      s.flatMap { o =>
        val i = counter.incrementAndGet
        if (i % (math.random * 10 + 1).toInt == 0L) Stream.raiseError[F](new Err)
        else Stream.emit(o)
      }
    }

  protected def group(name: String)(thunk: => Unit): Unit = {
    val countBefore = munitTestsBuffer.size
    val _ = thunk
    val countAfter = munitTestsBuffer.size
    val countRegistered = countAfter - countBefore
    val registered = munitTestsBuffer.toList.drop(countBefore)
    (0 until countRegistered).foreach(_ => munitTestsBuffer.remove(countBefore))
    registered.foreach(t => munitTestsBuffer += t.withName(s"$name - ${t.name}"))
  }

  protected def checkAll(name: String, ruleSet: Laws#RuleSet): Unit =
    for ((id, prop) <- ruleSet.all.properties)
      property(s"${name}.${id}")(prop)
<<<<<<< HEAD

  override def munitValueTransforms: List[ValueTransform] =
    super.munitValueTransforms ++ List(munitIOTransform, munitSyncIOTransform)

  private val munitIOTransform: ValueTransform =
    new ValueTransform("IO", { case e: IO[_] => e.unsafeToFuture() })

  private val munitSyncIOTransform: ValueTransform =
    new ValueTransform(
      "SyncIO",
      { case e: SyncIO[_] => Future(e.unsafeRunSync())(munitExecutionContext) }
    )
=======
>>>>>>> 36601777
}<|MERGE_RESOLUTION|>--- conflicted
+++ resolved
@@ -1,20 +1,15 @@
 package fs2
 
-import scala.concurrent.ExecutionContext
+import scala.concurrent.{ExecutionContext, Future}
 
-<<<<<<< HEAD
 import cats.effect.{IO, Sync, SyncIO}
 import cats.effect.unsafe.IORuntime
-=======
-import cats.effect.{ConcurrentEffect, IO, Sync}
->>>>>>> 36601777
 import cats.implicits._
-import munit.{CatsEffectSuite, Location, ScalaCheckEffectSuite}
+import munit.{Location, ScalaCheckEffectSuite}
 import org.typelevel.discipline.Laws
 
 abstract class Fs2Suite
-    extends CatsEffectSuite
-    with ScalaCheckEffectSuite
+    extends ScalaCheckEffectSuite
     with TestPlatform
     with Generators {
 
@@ -25,17 +20,9 @@
 
   override def munitFlakyOK = true
 
-<<<<<<< HEAD
   implicit val ioRuntime: IORuntime = IORuntime.global
 
-  override def munitExecutionContext: ExecutionContext = ExecutionContext.global
-=======
   override val munitExecutionContext: ExecutionContext = ExecutionContext.global
-
-  // This is not normally necessary but Dotty requires it
-  implicit val ioConcurrentEffect: ConcurrentEffect[IO] =
-    IO.ioConcurrentEffect(munitContextShift)
->>>>>>> 36601777
 
   /** Provides various ways to make test assertions on an `F[A]`. */
   implicit class Asserting[F[_], A](private val self: F[A]) {
@@ -87,7 +74,6 @@
   protected def checkAll(name: String, ruleSet: Laws#RuleSet): Unit =
     for ((id, prop) <- ruleSet.all.properties)
       property(s"${name}.${id}")(prop)
-<<<<<<< HEAD
 
   override def munitValueTransforms: List[ValueTransform] =
     super.munitValueTransforms ++ List(munitIOTransform, munitSyncIOTransform)
@@ -100,6 +86,4 @@
       "SyncIO",
       { case e: SyncIO[_] => Future(e.unsafeRunSync())(munitExecutionContext) }
     )
-=======
->>>>>>> 36601777
 }