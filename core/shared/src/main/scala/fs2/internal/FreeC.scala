--- conflicted
+++ resolved
@@ -164,36 +164,11 @@
         s"FreeC.Interrupted($context, ${deferredError.map(_.getMessage)})"
     }
 
-<<<<<<< HEAD
-    val monadInstance: Monad[Result] = new Monad[Result] {
-      def flatMap[A, B](fa: Result[A])(f: A => Result[B]): Result[B] = fa match {
-        case Result.Pure(r) =>
-          try { f(r) } catch { case NonFatal(err) => Result.Fail(err) }
-        case failure @ Result.Fail(_)               => failure
-        case interrupted @ Result.Interrupted(_, _) => interrupted
-      }
-
-      def tailRecM[A, B](a: A)(f: A => Result[Either[A, B]]): Result[B] = {
-        @tailrec
-        def go(a: A): Result[B] =
-          f(a) match {
-            case Result.Pure(Left(a))                   => go(a)
-            case Result.Pure(Right(b))                  => Result.Pure(b)
-            case failure @ Result.Fail(_)               => failure
-            case interrupted @ Result.Interrupted(_, _) => interrupted
-          }
-
-        try { go(a) } catch { case t: Throwable => Result.Fail(t) }
-      }
-
-      def pure[A](x: A): Result[A] = Result.Pure(x)
-=======
     private[FreeC] def map[A, B](fa: Result[A])(f: A => B): Result[B] = fa match {
       case Result.Pure(r) =>
         try { Result.Pure(f(r)) } catch { case NonFatal(err) => Result.Fail(err) }
       case failure @ Result.Fail(_)               => failure.asInstanceOf[Result[B]]
       case interrupted @ Result.Interrupted(_, _) => interrupted.asInstanceOf[Result[B]]
->>>>>>> 0b554038
     }
 
   }
