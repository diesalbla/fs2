--- conflicted
+++ resolved
@@ -1978,7 +1978,6 @@
     */
   def parEvalMap[F2[x] >: F[x], O2](
       maxConcurrent: Int
-<<<<<<< HEAD
   )(f: O => F2[O2])(implicit F: Concurrent[F2]): Stream[F2, O2] = {
     val fstream: F2[Stream[F2, O2]] = for {
       queue <- Queue.bounded[F2, Option[F2[Either[Throwable, O2]]]](maxConcurrent)
@@ -1991,20 +1990,6 @@
             Stream.eval(f(o).attempt.flatMap(value.complete(_).void))
           }
           eit <- F.race(dequeueDone.get, enqueue)
-=======
-  )(f: O => F2[O2]): Stream[F2, O2] = {
-    val fstream: F2[Stream[F2, O2]] = for {
-      queue <- Queue.bounded[F2, Option[F2[Either[Throwable, O2]]]](maxConcurrent)
-      dequeueDone <- Deferred[F2, Unit]
-    } yield {
-      def forkOnElem(o: O): F2[Stream[F2, Unit]] =
-        for {
-          value <- Deferred[F2, Either[Throwable, O2]]
-          enqueue = queue.enqueue1(Some(value.get)).as {
-            Stream.eval(f(o).attempt.flatMap(value.complete(_).void))
-          }
-          eit <- Concurrent[F2].race(dequeueDone.get, enqueue)
->>>>>>> c7c564a6
         } yield eit match {
           case Left(())      => Stream.empty
           case Right(stream) => stream
@@ -2013,11 +1998,7 @@
       val background = this
         .evalMap(forkOnElem)
         .parJoin(maxConcurrent)
-<<<<<<< HEAD
         .onFinalize(F.race(dequeueDone.get, queue.enqueue1(None)).void)
-=======
-        .onFinalize(Concurrent[F2].race(dequeueDone.get, queue.enqueue1(None)).void)
->>>>>>> c7c564a6
 
       val foreground =
         queue.dequeue.unNoneTerminate
@@ -2027,9 +2008,6 @@
 
       foreground.concurrently(background)
     }
-    Stream.eval(fstream).flatten
-  }
-
     Stream.eval(fstream).flatten
   }
 
@@ -3071,7 +3049,7 @@
     * If you'd like a 'discrete' stream that will actually block until `d` has elapsed,
     * use `awakeEvery` instead.
     */
-  def every[F[x] >: Pure[x]](d: FiniteDuration)(implicit clock: Clock[F]): Stream[F, Boolean] = {
+  def every[F[_]](d: FiniteDuration)(implicit clock: Clock[F], F: Functor[F]): Stream[F, Boolean] = {
     def go(lastSpikeNanos: Long): Stream[F, Boolean] =
       Stream.eval(clock.monotonic.map(_.toNanos)).flatMap { now =>
         if ((now - lastSpikeNanos) > d.toNanos) Stream.emit(true) ++ go(now)
