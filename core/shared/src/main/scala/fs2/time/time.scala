--- conflicted
+++ resolved
@@ -78,15 +78,9 @@
   }
 
   /**
-<<<<<<< HEAD
    * A single-element `Stream` that waits for the duration `d` before emitting unit. This uses the implicit
    * `Scheduler` to signal duration and avoid blocking on thread. After the signal, the execution continues
    * on the captured `Async` `Strategy`.
-=======
-   * A single-element `Stream` that waits for the duration `d` before emitting its value. This uses the implicit
-   * `Scheduler` to signal duration and avoid blocking on thread. After the signal,
-   * the execution continues using the execution `Strategy` associated with the implicitly provided `Async[F]`.
->>>>>>> 54b8207e
    */
   def sleep[F[_]](d: FiniteDuration)(implicit F: Async[F], scheduler: Scheduler): Stream[F, Unit] = {
     val ping: F[Unit] = F async { cb =>
