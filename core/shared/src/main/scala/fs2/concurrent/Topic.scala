/*
 * Copyright (c) 2013 Functional Streams for Scala
 *
 * Permission is hereby granted, free of charge, to any person obtaining a copy of
 * this software and associated documentation files (the "Software"), to deal in
 * the Software without restriction, including without limitation the rights to
 * use, copy, modify, merge, publish, distribute, sublicense, and/or sell copies of
 * the Software, and to permit persons to whom the Software is furnished to do so,
 * subject to the following conditions:
 *
 * The above copyright notice and this permission notice shall be included in all
 * copies or substantial portions of the Software.
 *
 * THE SOFTWARE IS PROVIDED "AS IS", WITHOUT WARRANTY OF ANY KIND, EXPRESS OR
 * IMPLIED, INCLUDING BUT NOT LIMITED TO THE WARRANTIES OF MERCHANTABILITY, FITNESS
 * FOR A PARTICULAR PURPOSE AND NONINFRINGEMENT. IN NO EVENT SHALL THE AUTHORS OR
 * COPYRIGHT HOLDERS BE LIABLE FOR ANY CLAIM, DAMAGES OR OTHER LIABILITY, WHETHER
 * IN AN ACTION OF CONTRACT, TORT OR OTHERWISE, ARISING FROM, OUT OF OR IN
 * CONNECTION WITH THE SOFTWARE OR THE USE OR OTHER DEALINGS IN THE SOFTWARE.
 */

package fs2
package concurrent

import cats.Eq
import cats.effect.Concurrent
import cats.syntax.all._

import fs2.internal.{SizedQueue, Token}

/** Asynchronous Topic.
  *
  * Topic allows you to distribute `A` published by arbitrary number of publishers to arbitrary number of subscribers.
  *
  * Topic has built-in back-pressure support implemented as maximum bound (`maxQueued`) that a subscriber is allowed to enqueue.
  * Once that bound is hit, publishing may semantically block until the lagging subscriber consumes some of its queued elements.
  *
  * Additionally the subscriber has possibility to terminate whenever size of enqueued elements is over certain size
  * by using `subscribeSize`.
  */
abstract class Topic[F[_], A] { self =>

<<<<<<< HEAD
  /**
    * Publishes elements from source of `A` to this topic and emits a unit for each element published.
=======
  /** Publishes elements from source of `A` to this topic.
>>>>>>> d2046322
    * [[Pipe]] equivalent of `publish1`.
    */
  def publish: Pipe[F, A, Unit]

  /** Publishes one `A` to topic.
    *
    * This waits until `a` is published to all subscribers.
    * If any of the subscribers is over the `maxQueued` limit, this will wait to complete until that subscriber processes
    * enough of its elements such that `a` is enqueued.
    */
  def publish1(a: A): F[Unit]

  /** Subscribes for `A` values that are published to this topic.
    *
    * Pulling on the returned stream opens a "subscription", which allows up to
    * `maxQueued` elements to be enqueued as a result of publication.
    *
    * The first element in the stream is always the last published `A` at the time
    * the stream is first pulled from, followed by each published `A` value from that
    * point forward.
    *
    * If at any point, the queue backing the subscription has `maxQueued` elements in it,
    * any further publications semantically block until elements are dequeued from the
    * subscription queue.
    *
    * @param maxQueued maximum number of elements to enqueue to the subscription
    * queue before blocking publishers
    */
  def subscribe(maxQueued: Int): Stream[F, A]

  /** Like [[subscribe]] but emits an approximate number of queued elements for this subscription
    * with each emitted `A` value.
    */
  def subscribeSize(maxQueued: Int): Stream[F, (A, Int)]

  /** Signal of current active subscribers.
    */
  def subscribers: Stream[F, Int]

  /** Returns an alternate view of this `Topic` where its elements are of type `B`,
    * given two functions, `A => B` and `B => A`.
    */
  def imap[B](f: A => B)(g: B => A): Topic[F, B] =
    new Topic[F, B] {
      def publish: Pipe[F, B, Unit] = sfb => self.publish(sfb.map(g))
      def publish1(b: B): F[Unit] = self.publish1(g(b))
      def subscribe(maxQueued: Int): Stream[F, B] =
        self.subscribe(maxQueued).map(f)
      def subscribers: Stream[F, Int] = self.subscribers
      def subscribeSize(maxQueued: Int): Stream[F, (B, Int)] =
        self.subscribeSize(maxQueued).map { case (a, i) => f(a) -> i }
    }
}

object Topic {

  /** Constructs a `Topic` for a provided `Concurrent` datatype. The
    * `initial` value is immediately published.
    */
<<<<<<< HEAD
  def apply[F[_], A](initial: A)(implicit F: Concurrent[F]): F[Topic[F, A]] = {
=======
  def apply[F[_], A](initial: A)(implicit F: Concurrent[F]): F[Topic[F, A]] =
    in[F, F, A](initial)

  /** Constructs a `Topic` for a provided `Concurrent` datatype.
    * Like [[apply]], but a `Topic` state is initialized using another effect constructor
    */
  def in[G[_], F[_], A](initial: A)(implicit F: Concurrent[F], G: Sync[G]): G[Topic[F, A]] = {
>>>>>>> d2046322
    implicit def eqInstance: Eq[Strategy.State[A]] =
      Eq.instance[Strategy.State[A]](_.subscribers.keySet == _.subscribers.keySet)

    PubSub(PubSub.Strategy.Inspectable.strategy(Strategy.boundedSubscribers(initial)))
      .map { pubSub =>
        new Topic[F, A] {
          def subscriber(size: Int): Stream[F, ((Token, Int), Stream[F, SizedQueue[A]])] =
            Stream
              .bracket(
                Token[F]
                  .tupleRight(size)
                  .flatTap(selector => pubSub.subscribe(Right(selector)))
              )(selector => pubSub.unsubscribe(Right(selector)))
              .map { selector =>
                selector ->
                  pubSub.getStream(Right(selector)).flatMap {
                    case Right(q) => Stream.emit(q)
                    case Left(_)  => Stream.empty // impossible
                  }
              }

          def publish: Pipe[F, A, Unit] =
            _.evalMap(publish1)

          def publish1(a: A): F[Unit] =
            pubSub.publish(a)

          def subscribe(maxQueued: Int): Stream[F, A] =
            subscriber(maxQueued).flatMap { case (_, s) => s.flatMap(q => Stream.emits(q.toQueue)) }

          def subscribeSize(maxQueued: Int): Stream[F, (A, Int)] =
            subscriber(maxQueued).flatMap { case (selector, stream) =>
              stream
                .flatMap { q =>
                  Stream.emits(q.toQueue.zipWithIndex.map { case (a, idx) => (a, q.size - idx) })
                }
                .evalMap { case (a, remQ) =>
                  pubSub.get(Left(None)).map {
                    case Left(s) =>
                      (a, s.subscribers.get(selector).map(_.size + remQ).getOrElse(remQ))
                    case Right(_) => (a, -1) // impossible
                  }
                }
            }

          def subscribers: Stream[F, Int] =
            Stream
              .bracket(Token[F])(token => pubSub.unsubscribe(Left(Some(token))))
              .flatMap { token =>
                pubSub.getStream(Left(Some(token))).flatMap {
                  case Left(s)  => Stream.emit(s.subscribers.size)
                  case Right(_) => Stream.empty //impossible
                }
              }
        }
      }
  }

  private[fs2] object Strategy {
    final case class State[A](
        last: A,
        subscribers: Map[(Token, Int), SizedQueue[A]]
    )

    /** Strategy for topic, where every subscriber can specify max size of queued elements.
      * If that subscription is exceeded any other `publish` to the topic will hold,
      * until such subscriber disappears, or consumes more elements.
      *
      * @param initial Initial value of the topic.
      */
    def boundedSubscribers[F[_], A](
        start: A
    ): PubSub.Strategy[A, SizedQueue[A], State[A], (Token, Int)] =
      new PubSub.Strategy[A, SizedQueue[A], State[A], (Token, Int)] {
        def initial: State[A] = State(start, Map.empty)

        def accepts(i: A, state: State[A]): Boolean =
          state.subscribers.forall { case ((_, max), q) => q.size < max }

        def publish(i: A, state: State[A]): State[A] =
          State(
            last = i,
            subscribers = state.subscribers.map { case (k, v) => (k, v :+ i) }
          )

        // Register empty queue
        def regEmpty(selector: (Token, Int), state: State[A]): State[A] =
          state.copy(subscribers = state.subscribers + (selector -> SizedQueue.empty))

        def get(selector: (Token, Int), state: State[A]): (State[A], Option[SizedQueue[A]]) =
          state.subscribers.get(selector) match {
            case None =>
              (state, Some(SizedQueue.empty)) // Prevent register, return empty
            case r @ Some(q) =>
              if (q.isEmpty) (state, None)
              else (regEmpty(selector, state), r)
          }

        def empty(state: State[A]): Boolean =
          false

        def subscribe(selector: (Token, Int), state: State[A]): (State[A], Boolean) =
          (
            state.copy(subscribers = state.subscribers + (selector -> SizedQueue.one(state.last))),
            true
          )

        def unsubscribe(selector: (Token, Int), state: State[A]): State[A] =
          state.copy(subscribers = state.subscribers - selector)
      }
  }
}<|MERGE_RESOLUTION|>--- conflicted
+++ resolved
@@ -40,12 +40,7 @@
   */
 abstract class Topic[F[_], A] { self =>
 
-<<<<<<< HEAD
-  /**
-    * Publishes elements from source of `A` to this topic and emits a unit for each element published.
-=======
-  /** Publishes elements from source of `A` to this topic.
->>>>>>> d2046322
+  /** Publishes elements from source of `A` to this topic and emits a unit for each element published.
     * [[Pipe]] equivalent of `publish1`.
     */
   def publish: Pipe[F, A, Unit]
@@ -105,17 +100,7 @@
   /** Constructs a `Topic` for a provided `Concurrent` datatype. The
     * `initial` value is immediately published.
     */
-<<<<<<< HEAD
   def apply[F[_], A](initial: A)(implicit F: Concurrent[F]): F[Topic[F, A]] = {
-=======
-  def apply[F[_], A](initial: A)(implicit F: Concurrent[F]): F[Topic[F, A]] =
-    in[F, F, A](initial)
-
-  /** Constructs a `Topic` for a provided `Concurrent` datatype.
-    * Like [[apply]], but a `Topic` state is initialized using another effect constructor
-    */
-  def in[G[_], F[_], A](initial: A)(implicit F: Concurrent[F], G: Sync[G]): G[Topic[F, A]] = {
->>>>>>> d2046322
     implicit def eqInstance: Eq[Strategy.State[A]] =
       Eq.instance[Strategy.State[A]](_.subscribers.keySet == _.subscribers.keySet)
 
